--- conflicted
+++ resolved
@@ -1116,11 +1116,7 @@
                 inside an interactive shell like Ipython.
             storage_options: Storage options for the cloud provider.
             keep_data_ordered: Whether to use a shared queue for the workers or not.
-<<<<<<< HEAD
-            verbose: Whether to print the progress of the workers. Defaults to True.
-=======
             verbose: Whether to print the progress & logs of the workers. Defaults to True.
->>>>>>> fc59c8ad
         """
         # spawn doesn't work in IPython
         start_method = start_method or ("fork" if in_notebook() else "spawn")
