import hashlib
import inspect
import json
import math
import os
import shutil
import tempfile
import time
<<<<<<< HEAD
from typing import Any, Callable, Dict, List, Optional, Tuple
=======
from typing import Any, Optional
>>>>>>> 54cb63b0

import numpy as np

from litdata.constants import _DEFAULT_CACHE_DIR, _DEFAULT_LIGHTNING_CACHE_DIR, _INDEX_FILENAME, _LITDATA_CACHE_DIR
from litdata.streaming.downloader import get_downloader
from litdata.streaming.item_loader import BaseItemLoader, TokensLoader
from litdata.streaming.resolver import Dir, _resolve_dir
from litdata.utilities.subsample import shuffle_lists_together, subsample_filenames_and_roi


def subsample_streaming_dataset(
    input_dir: Dir,
    cache_dir: Optional[Dir] = None,
    item_loader: Optional[BaseItemLoader] = None,
    subsample: float = 1.0,
    shuffle: bool = False,
    seed: int = 42,
    storage_options: Optional[dict] = {},
    session_options: Optional[dict] = {},
    index_path: Optional[str] = None,
    fnmatch_pattern: Optional[str] = None,
) -> tuple[list[str], list[tuple[int, int]]]:
    """Subsample streaming dataset.

    But before doing that, we will do some preprocessing:
    - Make sure input_dir contains cache path and remote url.
    - Check if `index.json` file exists in cache path.
    - If not, download from remote url. If remote url doesn't contain `index.json` file, raise error.
    - Once downloaded, load chunks from `index.json` file.
    - Once chunks are ready, subsample (chunk filenames, region_of_interest).

    """
    subsampled_files: list[str] = []
    roi: list[tuple[int, int]] = []

    # Make sure input_dir contains cache path and remote url
    if _should_replace_path(input_dir.path):
        cache_path = _try_create_cache_dir(
            input_dir=input_dir.path if input_dir.path else input_dir.url,
            cache_dir=cache_dir.path if cache_dir else None,
            storage_options=storage_options,
            session_options=session_options,
            index_path=index_path,
        )
        if cache_path is not None:
            input_dir.path = cache_path

    assert input_dir.path is not None

    cache_index_filepath = os.path.join(input_dir.path, _INDEX_FILENAME)

    # Check if `index.json` file exists in cache path
    if not os.path.exists(cache_index_filepath) and isinstance(input_dir.url, str):
        assert input_dir.url is not None
        if index_path is not None:
            copy_index_to_cache_index_filepath(index_path, cache_index_filepath)
        else:
            downloader = get_downloader(input_dir.url, input_dir.path, [], storage_options, session_options)
            downloader.download_file(os.path.join(input_dir.url, _INDEX_FILENAME), cache_index_filepath)

    time.sleep(0.5)  # Give some time for the file to be available

    if not os.path.exists(input_dir.path):
        raise FileNotFoundError(f"The provided dataset path `{input_dir.path}` does not exist.")

    if os.path.exists(os.path.join(input_dir.path, _INDEX_FILENAME)):
        # load chunks from `index.json` file
        data = load_index_file(input_dir.path)
        original_chunks = data["chunks"]
    else:
        raise ValueError(
            f"The provided dataset `{input_dir.path}` doesn't contain any {_INDEX_FILENAME} file."
            "\n HINT: Did you successfully optimize a dataset to the provided `input_dir`?"
        )

    if fnmatch_pattern is not None:
        from fnmatch import fnmatch

        original_chunks = [chunk for chunk in original_chunks if fnmatch(chunk["filename"], fnmatch_pattern)]

    assert len(original_chunks) > 0, f"No chunks found in the `{input_dir}/index.json` file"

    # create a (chunk_start, chunk_end) list to indicate our subsample from where we can read.
    roi = generate_roi(original_chunks, item_loader)

    if math.isclose(subsample, 1.0):
        subsampled_files = [chnk["filename"] for chnk in original_chunks]

        return subsampled_files, roi

    final_files: list[str] = []
    final_roi: list[tuple[int, int]] = []

    random_seed_sampler = None
    if shuffle:
        random_seed_sampler = np.random.RandomState([seed])

    while subsample >= 1.0:
        # accumulate shuffled copies of the base into the final
        if random_seed_sampler is not None:
            original_chunks, roi = shuffle_lists_together(original_chunks, roi, random_seed_sampler)
        subsampled_files = [chnk["filename"] for chnk in original_chunks]
        final_files.extend(subsampled_files)
        final_roi.extend(roi)
        subsample -= 1.0

    if subsample > 0:
        # shuffle lists together
        if random_seed_sampler is not None:
            original_chunks, roi = shuffle_lists_together(original_chunks, roi, random_seed_sampler)

        num_items_to_subsample = int(sum([roi[1] - roi[0] for roi in roi]) * subsample)

        subsampled_files, roi, _, _ = subsample_filenames_and_roi(original_chunks, roi, num_items_to_subsample)
        final_files.extend(subsampled_files)
        final_roi.extend(roi)

    return final_files, final_roi


def _should_replace_path(path: Optional[str]) -> bool:
    """Whether the input path is a special path to be replaced."""
    if path is None or path == "":
        return True

    return (
        path.startswith("/teamspace/datasets/")
        or path.startswith("/teamspace/s3_connections/")
        or path.startswith("/teamspace/s3_folders/")
        or path.startswith("/teamspace/gcs_folders/")
        or path.startswith("/teamspace/gcs_connections/")
    )


def _read_updated_at(
    input_dir: Optional[Dir],
    storage_options: Optional[dict] = {},
    session_options: Optional[dict] = {},
    index_path: Optional[str] = None,
) -> str:
    """Read last updated timestamp from index.json file."""
    last_updation_timestamp = "0"
    index_json_content = None
    assert isinstance(input_dir, Dir)

    # Try to read index.json locally
    if input_dir.path is not None and os.path.exists(os.path.join(input_dir.path, _INDEX_FILENAME)):
        index_json_content = load_index_file(input_dir.path)
    # Try to read index.json remotely
    elif input_dir.url is not None:
        assert input_dir.url is not None
        # download index.json file and read last_updation_timestamp
        with tempfile.TemporaryDirectory() as tmp_directory:
            temp_index_filepath = os.path.join(tmp_directory, _INDEX_FILENAME)
            if index_path is not None:
                copy_index_to_cache_index_filepath(index_path, temp_index_filepath)
            else:
                downloader = get_downloader(input_dir.url, tmp_directory, [], storage_options, session_options)
                downloader.download_file(os.path.join(input_dir.url, _INDEX_FILENAME), temp_index_filepath)
            index_json_content = load_index_file(tmp_directory)

    if index_json_content is not None and "updated_at" in index_json_content:
        last_updation_timestamp = index_json_content["updated_at"]

    return last_updation_timestamp


def _clear_cache_dir_if_updated(input_dir_hash_filepath: str, updated_at_hash: str) -> None:
    """Clear the cache directory if it is outdated.

    If the directory at `input_dir_hash_filepath` exists and does not contain only a single subdirectory named
    `updated_at_hash`, the entire directory is deleted to prevent using stale or partial cache data.

    Args:
        input_dir_hash_filepath (str): Path to the hashed cache directory (e.g., /cache/chunks/{HASH(input_dir.url)}).
        updated_at_hash (str): The expected hash or timestamp for the current dataset state.
    """
    if os.path.exists(input_dir_hash_filepath):
        # check if it only contains one directory with updated_at_hash
        dir_list = os.listdir(input_dir_hash_filepath)
        if not (len(dir_list) == 1 and dir_list[0] == updated_at_hash):
            shutil.rmtree(input_dir_hash_filepath)


def generate_md5_hash(value: str) -> str:
    """Generate an MD5 hash for the given string value.

    Args:
        value (str): The input string to hash.

    Returns:
        str: The hexadecimal MD5 hash of the input string.
    """
    return hashlib.md5(value.encode()).hexdigest()  # noqa: S324


def get_default_cache_dir() -> str:
    """Return the default cache directory, using the Lightning cloud cache if running in a Lightning environment.

    Returns:
        str: The resolved default cache root directory.
    """
    if _LITDATA_CACHE_DIR is not None:
        return _LITDATA_CACHE_DIR
    is_lightning_cloud = "LIGHTNING_CLUSTER_ID" in os.environ and "LIGHTNING_CLOUD_PROJECT_ID" in os.environ
    return _DEFAULT_LIGHTNING_CACHE_DIR if is_lightning_cloud else _DEFAULT_CACHE_DIR


def _try_create_cache_dir(
    input_dir: Optional[str],
    cache_dir: Optional[str] = None,
    storage_options: Optional[dict] = {},
    session_options: Optional[dict] = {},
    index_path: Optional[str] = None,
) -> Optional[str]:
    """Prepare and return the cache directory for a dataset."""
    resolved_input_dir = _resolve_dir(input_dir)
    updated_at = _read_updated_at(resolved_input_dir, storage_options, session_options, index_path)

    # Fallback to a hash of the input_dir if updated_at is "0"
    if updated_at == "0" and input_dir is not None:
        updated_at = generate_md5_hash(input_dir)

    dir_url_hash = generate_md5_hash(resolved_input_dir.url or "")

    # Determine the cache directory, preferring user-provided cache_dir if given
    cache_dir = cache_dir if cache_dir is not None else get_default_cache_dir()

    input_dir_hash_path = os.path.join(cache_dir, dir_url_hash)
    _clear_cache_dir_if_updated(input_dir_hash_path, updated_at)
    cache_dir = os.path.join(input_dir_hash_path, updated_at)
    os.makedirs(cache_dir, exist_ok=True)
    return cache_dir


def generate_roi(chunks: list[dict[str, Any]], item_loader: Optional[BaseItemLoader] = None) -> list[tuple[int, int]]:
    """Generates default region_of_interest for chunks."""
    roi = []

    if isinstance(item_loader, TokensLoader):
        for idx, chunk in enumerate(chunks):
            roi.append((0, chunk["dim"] // item_loader._block_size))
    else:
        for i, chunk in enumerate(chunks):
            end = chunk["chunk_size"]
            roi.append((0, end))

    return roi


def load_index_file(input_dir: str) -> dict[str, Any]:
    """Load index file from the specified input directory.

    This function supports loading both chunk-based and mds shard-based index files.
    For shard-based files, it adapts the format to be compatible with chunk-based processing.

    Args:
        input_dir (str): The directory containing the index file.

    Returns:
        Dict[str, Any]: The loaded and possibly adapted index data.

    Raises:
        FileNotFoundError: If the index file does not exist in the input directory.

    """
    index_filepath = os.path.join(input_dir, _INDEX_FILENAME)
    try:
        with open(index_filepath) as f:
            data = json.load(f)

        if "chunks" not in data and "shards" in data:
            # load mds shard-based index file and adapt to chunks format
            return adapt_mds_shards_to_chunks(data)

        return data
    except FileNotFoundError:
        raise FileNotFoundError(f"Index file not found at {index_filepath}.")


def adapt_mds_shards_to_chunks(data: dict[str, Any]) -> dict[str, Any]:
    """Adapt mds shard-based index data to chunk-based format for compatibility.
    For more details about MDS, refer to the MosaicML Streaming documentation: https://github.com/mosaicml/streaming.

    Args:
        data (Dict[str, Any]): The original index data containing shards.

    Returns:
        Dict[str, Any]: Adapted index data with chunks format.

    """
    chunks = []
    shards = data["shards"]
    for shard in shards:
        chunks.append(
            {
                "chunk_bytes": shard["zip_data"]["bytes"],
                "chunk_size": shard["samples"],
                "column_sizes": shard["column_sizes"],
                "dim": None,
                "filename": shard["zip_data"]["basename"],
            }
        )
    data["chunks"] = chunks

    data_spec = [
        1,
        {
            "type": "builtins.dict",
            "context": json.dumps(shards[0]["column_names"]),
            "children_spec": [{"type": None, "context": None, "children_spec": []} for _ in shards[0]["column_names"]],
        },
    ]
    data["config"] = {
        "chunk_bytes": sum(shard["zip_data"]["bytes"] for shard in shards),
        "chunk_size": sum(shard["samples"] for shard in shards),
        "compression": shards[0]["compression"],
        "data_format": shards[0]["column_encodings"],
        "format": shards[0]["format"],
        "data_spec": json.dumps(data_spec),
        "encryption": None,
    }
    return data


def copy_index_to_cache_index_filepath(index_path: str, cache_index_filepath: str) -> None:
    """Copy Index file from index_path to cache_index_filepath."""
    # If index_path is a directory, append "index.json"
    if os.path.isdir(index_path):
        index_path = os.path.join(index_path, _INDEX_FILENAME)
    # Check if the file exists before copying
    if not os.path.isfile(index_path):
        raise FileNotFoundError(f"Index file not found: {index_path}")
    # Copy the file to cache_index_filepath
    shutil.copy(index_path, cache_index_filepath)


def fn_accepts_kwargs(_fn: Callable) -> bool:
    """Check if a function accepts keyword arguments."""
    signature = inspect.signature(_fn)
    return any(param.kind == inspect.Parameter.VAR_KEYWORD for param in signature.parameters.values())<|MERGE_RESOLUTION|>--- conflicted
+++ resolved
@@ -6,11 +6,7 @@
 import shutil
 import tempfile
 import time
-<<<<<<< HEAD
 from typing import Any, Callable, Dict, List, Optional, Tuple
-=======
-from typing import Any, Optional
->>>>>>> 54cb63b0
 
 import numpy as np
 
