--- conflicted
+++ resolved
@@ -167,11 +167,6 @@
                 worker_env.rank, 0)
 
         self._iterator = _CombinedDatasetIterator(
-<<<<<<< HEAD
-            self._datasets, self._seed, self._weights,
-            self._use_streaming_dataloader, num_samples_yielded,
-            self._iterate_over_all, self._batching_method)
-=======
             self._datasets,
             self._seed,
             self._weights,
@@ -180,7 +175,6 @@
             self._iterate_over_all,
             self._batching_method,
         )
->>>>>>> da6d43d6
         return self._iterator
 
     def state_dict(
