--- conflicted
+++ resolved
@@ -198,18 +198,13 @@
         if self._config.get("encryption"):
             data = self._load_encrypted_data(chunk_filepath, chunk_index, offset, encryption)
         else:
-<<<<<<< HEAD
+            # load the data from raw bytes using the offset for the item we want to load
             # with open(chunk_filepath, "rb", 0) as fp:
             #     data = self._load_data(fp, offset)
             # Instead of opening the file every time, memory-map it (if not already mapped)
             self._load_chunk(chunk_index, chunk_filepath)
             buffer = self._buffers[chunk_index]
             data = self._load_data_from_buffer(buffer, offset)
-=======
-            with open(chunk_filepath, "rb", 0) as fp:
-                # load the data from raw bytes using the offset for the item we want to load
-                data = self._load_data(fp, offset)
->>>>>>> 4f4b38b2
 
         # check for mosaic mds format
         if "format" in self._config and self._config["format"] == "mds":
