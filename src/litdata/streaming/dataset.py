# Copyright The Lightning AI team.
# Licensed under the Apache License, Version 2.0 (the "License");
# you may not use this file except in compliance with the License.
# You may obtain a copy of the License at
#
#     http://www.apache.org/licenses/LICENSE-2.0
#
# Unless required by applicable law or agreed to in writing, software
# distributed under the License is distributed on an "AS IS" BASIS,
# WITHOUT WARRANTIES OR CONDITIONS OF ANY KIND, either express or implied.
# See the License for the specific language governing permissions and
# limitations under the License.

import logging
import os
from time import time
from typing import Any, Dict, List, Optional, Tuple, Union

import numpy as np
from torch.utils.data import IterableDataset

from litdata import __version__
from litdata.constants import _INDEX_FILENAME, _USE_RUST_IMPLEMENTATION
from litdata.helpers import _check_version_and_prompt_upgrade
from litdata.streaming import Cache
from litdata.streaming.config import ChunksConfig
from litdata.streaming.item_loader import BaseItemLoader, ParquetLoader
from litdata.streaming.resolver import Dir, _resolve_dir
from litdata.streaming.sampler import ChunkedIndex
from litdata.streaming.serializers import Serializer
from litdata.streaming.shuffle import FullShuffle, NoShuffle, Shuffle
from litdata.utilities.dataset_utilities import _should_replace_path, _try_create_cache_dir, subsample_streaming_dataset
from litdata.utilities.encryption import Encryption
from litdata.utilities.env import _DistributedEnv, _is_in_dataloader_worker, _WorkerEnv
from litdata.utilities.format import _convert_bytes_to_int
from litdata.utilities.hf_dataset import index_hf_dataset
from litdata.utilities.shuffle import (
    _find_chunks_per_workers_on_which_to_skip_deletion,
    _map_node_worker_rank_to_chunk_indexes_to_not_delete,
)

logger = logging.getLogger(__name__)


class StreamingDataset(IterableDataset):
    """The streaming dataset can be used once your data have been optimised using the DatasetOptimiser class."""

    def __init__(
        self,
        input_dir: Union[str, "Dir"],
        cache_dir: Optional[Union[str, "Dir"]] = None,
        item_loader: Optional[BaseItemLoader] = None,
        shuffle: bool = False,
        drop_last: Optional[bool] = None,
        seed: int = 42,
        serializers: Optional[Dict[str, Serializer]] = None,
        max_cache_size: Union[int, str] = "100GB",
        subsample: float = 1.0,
        encryption: Optional[Encryption] = None,
        storage_options: Optional[Dict] = {},
        max_pre_download: int = 2,
        index_path: Optional[str] = None,
<<<<<<< HEAD
        on_start_pre_item_download_count: int = 100,
        get_next_k_item_count: int = 10,
=======
        force_override_state_dict: bool = False,
>>>>>>> 32659a65
    ) -> None:
        """The streaming dataset can be used once your data have been optimised using the DatasetOptimiser class.

        Args:
            input_dir: Path to the folder where the input data is stored.
            cache_dir: Path to the folder where the cache data is stored. If not provided, the cache will be stored
                in the default cache directory.
            item_loader: The logic to load an item from a chunk.
            shuffle: Whether to shuffle the data.
            drop_last: If `True`, drops the last items to ensure that
                all processes/workers return the same amount of data.
                The argument `drop_last` is set to `True` in a distributed setting
                and `False` otherwise.
            seed: Random seed for shuffling.
            serializers: The serializers used to serialize and deserialize the chunks.
            max_cache_size: The maximum cache size used by the StreamingDataset.
            subsample: Float representing fraction of the dataset to be randomly sampled (e.g., 0.1 => 10% of dataset).
            encryption: The encryption object to use for decrypting the data.
            storage_options: Additional connection options for accessing storage services.
            max_pre_download: Maximum number of chunks that can be pre-downloaded by the StreamingDataset.
            index_path: Path to `index.json` for the Parquet dataset.
                If `index_path` is a directory, the function will look for `index.json` within it.
                If `index_path` is a full file path, it will use that directly.
<<<<<<< HEAD
            on_start_pre_item_download_count: The number of items to download on start.
            get_next_k_item_count: The number of items to download on get_next_k_item.
=======
            force_override_state_dict: Boolean flag for allowing local arguments to override a loaded state dict.

>>>>>>> 32659a65
        """
        _check_version_and_prompt_upgrade(__version__)

        super().__init__()
        if not isinstance(shuffle, bool):
            raise ValueError(f"Shuffle should be a boolean. Found {shuffle}")

        if not isinstance(subsample, float) or subsample <= 0.0:
            raise ValueError("subsample must be a float with value greater than 0.")

        input_dir = _resolve_dir(input_dir)
        cache_dir = _resolve_dir(cache_dir)

        if input_dir.url is not None and input_dir.url.startswith("hf://"):
            if index_path is None:
                # no index path provide, load from cache, or try indexing on the go.
                index_path = index_hf_dataset(input_dir.url)
                cache_dir.path = index_path
                input_dir.path = index_path
            item_loader = ParquetLoader()

        self.input_dir = input_dir
        self.cache_dir = cache_dir
        self.subsampled_files: List[str] = []
        self.region_of_interest: List[Tuple[int, int]] = []
        self.subsampled_files, self.region_of_interest = subsample_streaming_dataset(
            self.input_dir, self.cache_dir, item_loader, subsample, shuffle, seed, storage_options, index_path
        )

        self.item_loader = item_loader
        self.shuffle: bool = shuffle
        self.distributed_env = _DistributedEnv.detect()

        if self.distributed_env.world_size > 1:
            if drop_last is False:
                logger.warning(
                    "You're operating within a distributed environment and have disabled the `drop_last` option. "
                    "Please note that this configuration may lead to training interruptions if your system depends "
                    "on distributed collectives."
                )
            else:
                drop_last = True

        self.drop_last = drop_last or False

        self.seed = seed
        self.max_cache_size = max_cache_size

        max_cache_size_in_bytes = int(
            _convert_bytes_to_int(max_cache_size) if isinstance(max_cache_size, str) else max_cache_size,
        )
        min_cache_size_in_bytes = _convert_bytes_to_int("25GB")
        if max_cache_size_in_bytes < min_cache_size_in_bytes:
            logger.warning(
                "The provided `max_cache_size` is less than 25GB. "
                "This may lead to performance issues during the training process. "
                "Consider increasing the `max_cache_size` to at least 25GB to avoid potential performance degradation."
            )

        self.cache: Optional[Cache] = None
        self.worker_env: Optional[_WorkerEnv] = None
        self.worker_chunks: List[int] = []
        self.worker_intervals: List[List[int]] = []
        self.current_indexes: List[int] = []
        self.chunk_index = 0
        self.num_chunks: Optional[int] = None
        self.global_index = 0
        self.index = 0
        self.has_triggered_download = False
        self.min_items_per_replica: Optional[int] = None
        self.current_epoch = 1
        self.random_state = None
        self.shuffler: Optional[Shuffle] = None
        self.serializers = serializers
        self._state_dict: Optional[Dict[str, Any]] = None
        self._force_override_state_dict = force_override_state_dict
        # Has slightly different meaning in the context of the dataset
        # We consider `num_workers = 0` from `torch.utils.DataLoader` still as 1 worker (the main process)
        self.num_workers: int = 1
        self.batch_size: int = 1
        self._encryption = encryption
        self.storage_options = storage_options
        self.max_pre_download = max_pre_download
        self._config: Dict[int, ChunksConfig] = {}
        self.on_start_pre_item_download_count = on_start_pre_item_download_count
        self.get_next_k_item_count = get_next_k_item_count
        # print(f"dataset initialization: {self._config}")

    def set_shuffle(self, shuffle: bool) -> None:
        self.shuffle = shuffle

    def set_drop_last(self, drop_last: bool) -> None:
        self.drop_last = drop_last

    def set_epoch(self, current_epoch: int) -> None:
        """Set the current epoch to the dataset on epoch starts.

        When using the StreamingDataLoader, this is done automatically

        """
        # If the state dict has been reloaded, don't override the current epoch
        # The StreamingDataloader would clean this out
        if self._state_dict is None:
            self.current_epoch = current_epoch

    def _create_cache(self, worker_env: _WorkerEnv) -> Cache:
        if _should_replace_path(self.input_dir.path):
            cache_path = _try_create_cache_dir(
                input_dir=self.input_dir.path if self.input_dir.path else self.input_dir.url,
                cache_dir=self.cache_dir.path,
            )
            if cache_path is not None:
                self.input_dir.path = cache_path
        # select the chunks and intervals associated to this worker
        worker_local_rank = self.worker_env.rank

        cache = Cache(
            input_dir=self.input_dir,
            subsampled_files=self.subsampled_files,
            region_of_interest=self.region_of_interest,
            item_loader=self.item_loader,
            chunk_bytes=1,
            serializers=self.serializers,
            max_cache_size=self.max_cache_size,
            encryption=self._encryption,
            storage_options=self.storage_options,
            max_pre_download=self.max_pre_download,
            epoch=self.current_epoch,
            config=self._config.get(worker_local_rank, None),
            on_start_pre_item_download_count=self.on_start_pre_item_download_count,
            get_next_k_item_count=self.get_next_k_item_count,
        )
        # print(f"Dataset: for cache creation, used config: {self._config}")
        cache._reader._try_load_config()

        if self._config.get(worker_local_rank, None) is None and _USE_RUST_IMPLEMENTATION:
            cache_config = cache._reader._config
            assert cache_config
            self._config[worker_local_rank] = cache_config

        if not cache.filled:
            raise ValueError(
                f"The provided dataset `{self.input_dir}` doesn't contain any {_INDEX_FILENAME} file."
                "\n HINT: Did you successfully optimize a dataset to the provided `input_dir`?"
            )

        return cache

    def _create_shuffler(self, cache: Cache) -> Shuffle:
        seed = self.seed
        drop_last = self.drop_last
        if self._state_dict is not None:
            state: Dict[str, Any] = self._state_dict
            seed = state["seed"]
            drop_last = state["drop_last"]
        return FullShuffle(cache, seed, drop_last) if self.shuffle else NoShuffle(cache, seed, drop_last)

    def __len__(self) -> int:
        return self.get_len(self.num_workers, self.batch_size if self.batch_size else 1)

    def set_batch_size(self, batch_size: int) -> None:
        self.batch_size = batch_size

    def set_num_workers(self, num_workers: int) -> None:
        self.num_workers = num_workers or 1

    def get_len(self, num_workers: int, batch_size: int) -> int:
        self.set_num_workers(num_workers)
        self.set_batch_size(batch_size)
        worker_env = _WorkerEnv.detect()
        if self.shuffler is None:
            cache = self._create_cache(worker_env=worker_env)
            self.shuffler = self._create_shuffler(cache)
        return self.shuffler.get_len(self.distributed_env, self.num_workers, self.batch_size, self.current_epoch)

    def __iter__(self) -> "StreamingDataset":
        # When the StreamingDataset is used within map or optimize, let's refetch the distributed env.
        if os.getenv("DATA_OPTIMIZER_GLOBAL_RANK"):
            self.distributed_env = _DistributedEnv.detect()

        self.worker_env = _WorkerEnv.detect()
        self.cache = self._create_cache(worker_env=self.worker_env)
        self.shuffler = self._create_shuffler(self.cache)

        # Handle restart
        if self._state_dict:
            self._validate_state_dict()
            state: Dict[str, Any] = self._state_dict
            self.current_epoch = state["current_epoch"]

        workers_chunks, workers_intervals = self.shuffler.get_chunks_and_intervals_per_workers(
            self.distributed_env, self.worker_env.world_size, self.batch_size, self.current_epoch
        )

        worker_rank = self.distributed_env.global_rank * self.worker_env.world_size + self.worker_env.rank
        self.worker_chunks = workers_chunks[worker_rank]
        self.worker_intervals = workers_intervals[worker_rank]
        if self.current_epoch == 1 and _USE_RUST_IMPLEMENTATION:
            # for the first epoch, we need to send both: current & next chunks order
            self.cache._reader.config.streaming_data_provider.set_chunk(
                self.current_epoch, workers_chunks[worker_rank], workers_intervals[worker_rank]
            )

            sample_order = []
            for chnk_index, interval in enumerate(self.worker_intervals):
                interval = self.worker_intervals[chnk_index]
                current_indexes = np.arange(interval[1], interval[2])
                sample_order.append(
                    self.shuffler(current_indexes, len(self.worker_intervals), self.current_epoch, int(chnk_index))
                )
            self.cache._reader.config.streaming_data_provider.set_sample_index(self.current_epoch, sample_order)
            # print(f"{self.worker_chunks=}")
            # print(f"{self.worker_intervals=}")
            # print(f"{sample_order=}")

        if _USE_RUST_IMPLEMENTATION:
            next_workers_chunks, next_workers_intervals = self.shuffler.get_chunks_and_intervals_per_workers(
                self.distributed_env, self.worker_env.world_size, self.batch_size, self.current_epoch + 1
            )
            self.next_worker_chunks = next_workers_chunks[worker_rank]
            self.next_worker_intervals = next_workers_intervals[worker_rank]
            self.cache._reader.config.streaming_data_provider.set_chunk(
                self.current_epoch + 1, next_workers_chunks[worker_rank], next_workers_intervals[worker_rank]
            )
            sample_order = []
            for chnk_index, interval in enumerate(self.next_worker_intervals):
                interval = self.next_worker_intervals[chnk_index]
                current_indexes = np.arange(interval[1], interval[2])
                sample_order.append(
                    self.shuffler(
                        current_indexes, len(self.next_worker_intervals), self.current_epoch + 1, int(chnk_index)
                    )
                )
            self.cache._reader.config.streaming_data_provider.set_sample_index(self.current_epoch + 1, sample_order)
            # print(f"Next worker chunks: {self.next_worker_chunks}")
            # print(f"Next worker intervals: {self.next_worker_intervals}")
            # print(f"Next sample order: {sample_order}")
            # print("Next sample order: ", sample_order)
        self.cache.set_epoch(self.current_epoch)

        # The max number of samples to return from `__next__` (in worker)
        self.stop_length = sum(interval[2] - interval[1] for interval in self.worker_intervals)

        # Handle restart
        if self._state_dict:
            self._resume(workers_chunks, workers_intervals)
        else:
            # Find the chunks shared across all workers of the current node.
            # For each shared chunk, find the rank and worker to use the chunk last and prevent
            # premature deletion for the other workers.
            node_size = self.distributed_env.world_size // self.distributed_env.num_nodes
            first_rank_this_node = (self.distributed_env.global_rank // node_size) * node_size
            num_workers_per_node = node_size * self.num_workers
            worker_start = first_rank_this_node * num_workers_per_node
            worker_end = worker_start + num_workers_per_node
            local_rank = self.distributed_env.global_rank % node_size

            chunks_indexes_skip_deletion = _find_chunks_per_workers_on_which_to_skip_deletion(
                self.num_workers,
                self.batch_size,
                workers_chunks[worker_start:worker_end],
                workers_intervals[worker_start:worker_end],
            )
            worker_node_rank_to_chunk_indexes = _map_node_worker_rank_to_chunk_indexes_to_not_delete(
                chunks_indexes_skip_deletion
            )

            worker_rank_local_node = local_rank * self.num_workers + self.worker_env.rank
            if worker_rank_local_node in worker_node_rank_to_chunk_indexes:
                self.cache._reader.config.skip_chunk_indexes_deletion = worker_node_rank_to_chunk_indexes[
                    worker_rank_local_node
                ]

            self.num_chunks = len(self.worker_chunks)
            self.current_indexes = []
            self.chunk_index = 0
            self.global_index = 0
            self.index = 0

        self.has_triggered_download = False
        self.last_time = time()

        return self

    def _resume(self, workers_chunks: List[List[int]], workers_intervals: List[Any]) -> None:
        assert self._state_dict
        assert self.worker_env
        assert self.shuffler

        state: Dict[str, Any] = self._state_dict

        num_workers = state["num_workers"]
        batch_size = state["batch_size"]

        # TODO: Implement elastic sampling where the number of workers, ranks can change.
        num_samples_yielded = self._state_dict["num_samples_yielded"]

        worker_start = self.distributed_env.global_rank * num_workers
        worker_end = worker_start + num_workers

        # replay sampling from each worker / chunks using the batch size
        indexes = _replay_sampling(num_samples_yielded, batch_size, num_workers)
        chunks_index, indexes = _replay_chunks_sampling(
            workers_intervals={i: workers_intervals[j] for i, j in enumerate(range(worker_start, worker_end))},
            indexes=indexes,
        )

        # select the chunks and intervals associated to this worker
        worker_rank = self.distributed_env.global_rank * self.worker_env.world_size + self.worker_env.rank
        worker_local_rank = self.worker_env.rank

        self.num_chunks = len(workers_intervals[worker_rank])
        self.chunk_index = chunks_index[worker_local_rank]
        self.worker_chunks = workers_chunks[worker_rank]
        self.worker_intervals = workers_intervals[worker_rank]

        # replay the indexes for the current chunks
        interval = self.worker_intervals[self.chunk_index]
        current_indexes = np.arange(interval[1], interval[2])

        # re-shuffle the indexes
        current_indexes = self.shuffler(current_indexes, self.num_chunks, self.current_epoch, self.chunk_index)

        # skip any indexes already consumed
        current_indexes = current_indexes[indexes[worker_local_rank] :]
        self.current_indexes = current_indexes

        self.global_index = indexes[worker_local_rank]

        # bump the chunk_index
        self.chunk_index += 1

    def __getitem__(self, index: Union[ChunkedIndex, int]) -> Any:
        if self.cache is None:
            self.worker_env = _WorkerEnv.detect()
            self.cache = self._create_cache(worker_env=self.worker_env)
            self.shuffler = self._create_shuffler(self.cache)
        if isinstance(index, int):
            index = ChunkedIndex(*self.cache._get_chunk_index_from_index(index))
        elif isinstance(index, slice):
            start, stop, step = index.indices(len(self))
            _my_indices = list(range(start, stop, step))
            _my_cache_indices = [ChunkedIndex(*self.cache._get_chunk_index_from_index(idx)) for idx in _my_indices]
            return [self.cache[chnk_idx] for chnk_idx in _my_cache_indices]
        return self.cache[index]

    def __next__(self) -> Any:
        # Prevent to create more batch on a given process
        if self.global_index >= self.stop_length:
            self.current_epoch += 1
            self.reset_state_dict()
            raise StopIteration

        # Lazily re-populate the interval to reduce memory usage.
        if len(self.current_indexes) == 0:
            if self.chunk_index == self.num_chunks:
                self.current_epoch += 1
                self.reset_state_dict()
                raise StopIteration

            # reset index
            self.index = 0

            interval = self.worker_intervals[self.chunk_index]
            current_indexes = np.arange(interval[1], interval[2])

            assert self.shuffler is not None
            assert self.num_chunks is not None
            self.current_indexes = self.shuffler(current_indexes, self.num_chunks, self.current_epoch, self.chunk_index)
            self.chunk_index += 1
            # print(f"{self.current_indexes=}")

        # Get the first index
        index = self.current_indexes.pop(0)

        # Call the `__getitem__` method.
        data = self.__getitem__(
            ChunkedIndex(
                index=index,
                chunk_index=self.worker_chunks[self.chunk_index - 1],
                # We provide the chunks indexes only one the first
                chunk_indexes=None if self.has_triggered_download else self.worker_chunks[self.chunk_index - 1 :],
                is_last_index=(self.chunk_index - 1) == len(self.worker_intervals) and len(self.current_indexes) == 1,
            )
        )

        self.has_triggered_download = True
        self.global_index += 1
        self.index += 1

        return data

    def state_dict(self, num_samples_yielded: int, num_workers: int, batch_size: int) -> Dict[str, Any]:
        if _is_in_dataloader_worker():
            raise RuntimeError("The method `state_dict` should only be called in the main process.")

        if self._state_dict is not None:
            self._state_dict["num_samples_yielded"] = num_samples_yielded
            return self._state_dict

        return {
            "num_samples_yielded": num_samples_yielded,
            "num_workers": num_workers or 1,
            "batch_size": batch_size,
            "current_epoch": self.current_epoch,
            "input_dir_path": self.input_dir.path,
            "input_dir_url": self.input_dir.url,
            "cache_dir_path": self.cache_dir.path,
            "item_loader": self.item_loader.state_dict() if self.item_loader else None,
            "drop_last": self.drop_last,
            "seed": self.seed,
            "world_size": self.distributed_env.world_size,
            "shuffle": self.shuffle,
            "subsampled_files": self.subsampled_files,
            "region_of_interest": self.region_of_interest,
        }

    def load_state_dict(self, state_dict: Dict[str, Any]) -> None:
        if state_dict:
            # the state is restored within the workers
            self._state_dict = state_dict

    def reset_state_dict(self) -> None:
        self._state_dict = None

    def _validate_state_dict(self) -> None:
        if self._force_override_state_dict:
            logger.warning(
                "Using state dict override, may lead to unexpected behavior if you're not certain what you're doing."
            )

        assert self._state_dict
        assert self.worker_env
        assert self.cache

        state: Dict[str, Any] = self._state_dict
        if state["shuffle"] != self.shuffle:
            if not self._force_override_state_dict:
                raise ValueError(
                    "The provided `shuffle` state doesn't match the current one. "
                    f"Found `{self.shuffle}` instead of `{state['shuffle']}`."
                )
            state["shuffle"] = self.shuffle
            logger.warning(
                f"Overriding state shuffle {state['shuffle']} to {self.shuffle}, "
                "this may lead to repeated or skipped datapoints within an episode."
            )

        if state["num_workers"] != self.worker_env.world_size:
            if not self._force_override_state_dict:
                raise ValueError(
                    "The provided `num_workers` state doesn't match the current one. "
                    f"Found `{self.worker_env.world_size}` instead of `{state['num_workers']}`."
                )
            state["num_workers"] = self.worker_env.world_size
            logger.warning(
                f"Overriding num workers {state['num_workers']} to {self.worker_env.world_size}. "
                "This may lead to repeated or skipped datapoints within an episode due to different shuffles."
            )

        # Note: We need to check whether the path has been resolved to its associated cache.
        # In this case, validate the cache folder is the same.
        if _should_replace_path(state["input_dir_path"]):
            cache_path = _try_create_cache_dir(
                input_dir=state["input_dir_path"] if state["input_dir_path"] else state["input_dir_url"],
                cache_dir=state.get("cache_dir_path"),
            )
            if cache_path != self.input_dir.path:
                if not self._force_override_state_dict:
                    raise ValueError(
                        "The provided `input_dir` path state doesn't match the current one. "
                        f"Found `{self.input_dir.path}` instead of `{cache_path}`."
                    )
                state["input_dir_path"] = self.input_dir.path
                logger.warning(
                    f"Overriding state input_dir_path {state['input_dir_path']} to {self.input_dir.path}, "
                    "this may lead to entirely different data loading."
                )

        elif state["input_dir_path"] != self.input_dir.path:
            if not self._force_override_state_dict:
                raise ValueError(
                    "The provided `input_dir` path state doesn't match the current one. "
                    f"Found `{self.input_dir.path}` instead of `{state['input_dir_path']}`."
                )
            state["input_dir_path"] = self.input_dir.path
            logger.warning(
                f"Overriding state input_dir_path {state['input_dir_path']} to {self.input_dir.path}, "
                "this may lead to entirely different data loading."
            )

        if state["input_dir_url"] != self.input_dir.url:
            if not self._force_override_state_dict:
                raise ValueError(
                    "The provided `input_dir` URL state doesn't match the current one. "
                    f"Found `{self.input_dir.url}` instead of `{state['input_dir_url']}`."
                )
            state["input_dir_url"] = self.input_dir.url
            logger.warning(
                f"Overriding state input_dir_url {state['input_dir_url']} to {self.input_dir.url}, "
                "this may lead to entirely different data loading."
            )

        if state["seed"] != self.seed:
            if not self._force_override_state_dict:
                raise ValueError(
                    "The provided `seed` state doesn't match the current one. "
                    f"Found `{self.seed}` instead of `{state['seed']}`."
                )
            state["seed"] = self.seed
            logger.warning(
                f"Overriding state seed {state['seed']} to {self.seed}, "
                "this may lead to repeated or skipped datapoints within an episode."
            )

        if self.item_loader and state["item_loader"] != self.item_loader.state_dict():
            if not self._force_override_state_dict:
                raise ValueError(
                    "The provided `item_loader` state doesn't match the current one. "
                    f"Found `{self.item_loader.state_dict()}` instead of `{state['item_loader']}`."
                )
            logger.warning(
                f"Overriding state item_loader {state['item_loader']} " f"to {self.item_loader.state_dict()}."
            )
            state["item_loader"] = self.item_loader.state_dict()

        if state["drop_last"] != self.drop_last:
            if not self._force_override_state_dict:
                raise ValueError(
                    "The provided `drop_last` state doesn't match the current one. "
                    f"Found `{self.drop_last}` instead of `{state['drop_last']}`."
                )
            state["drop_last"] = self.drop_last
            logger.warning(f"Overriding state drop_last {state['drop_last']} to {self.drop_last}.")

        if state["num_samples_yielded"] > len(self):
            raise ValueError(
                "The provided `num_samples_yielded` state is greater than the dataset length. "
                f"Found `{state['num_samples_yielded']}` instead of `{len(self)}`."
            )

    def reset(self) -> None:
        # undo all the properties associated with original dataset
        default_properties: Dict[str, Any] = {
            "cache": None,
            "worker_env": None,
            "worker_chunks": [],
            "worker_intervals": [],
            "current_indexes": [],
            "chunk_index": 0,
            "num_chunks": None,
            "global_index": 0,
            "index": 0,
            "has_triggered_download": False,
            "min_items_per_replica": None,
            "current_epoch": 1,
            "random_state": None,
            "shuffler": None,
            "_state_dict": None,
            "num_workers": 1,
            "batch_size": 1,
        }

        for prop, value in default_properties.items():
            setattr(self, prop, value)


def is_integer(value: str) -> bool:
    try:
        int(value)
        return True
    except Exception:
        return False


def _replay_sampling(num_samples_yielded: int, batch_size: int, num_workers: int) -> Dict[int, int]:
    """This function replays the sampling from the dataloader."""
    divisible_num_batches_yielded = num_samples_yielded // (num_workers * batch_size)

    indexes = {}
    for worker_idx in range(num_workers):
        indexes[worker_idx] = divisible_num_batches_yielded * batch_size

    num_samples_yielded = num_samples_yielded - (num_workers * divisible_num_batches_yielded * batch_size)

    # take care of the reminder
    worker_idx = 0  # reset the worker_idx
    while True:
        if num_samples_yielded >= batch_size:
            indexes[worker_idx] += batch_size
            worker_idx = (worker_idx + 1) % num_workers
            num_samples_yielded -= batch_size
        else:
            indexes[worker_idx] += num_samples_yielded
            break
    return indexes


def _replay_chunks_sampling(
    workers_intervals: Dict[int, List[Any]], indexes: Dict[int, int]
) -> Tuple[Dict[int, int], Dict[int, int]]:
    chunks_index = {}

    for worker_idx in range(len(workers_intervals)):
        chunks_index[worker_idx] = 0

    for worker_idx, intervals in workers_intervals.items():
        for interval in intervals:
            size = interval[2] - interval[1]
            if indexes[worker_idx] >= size:
                indexes[worker_idx] -= size
                chunks_index[worker_idx] += 1
            else:
                # We've reached the chunk where resuming needs to take place (for this worker)
                break

    return chunks_index, indexes<|MERGE_RESOLUTION|>--- conflicted
+++ resolved
@@ -60,12 +60,9 @@
         storage_options: Optional[Dict] = {},
         max_pre_download: int = 2,
         index_path: Optional[str] = None,
-<<<<<<< HEAD
         on_start_pre_item_download_count: int = 100,
         get_next_k_item_count: int = 10,
-=======
         force_override_state_dict: bool = False,
->>>>>>> 32659a65
     ) -> None:
         """The streaming dataset can be used once your data have been optimised using the DatasetOptimiser class.
 
@@ -89,13 +86,10 @@
             index_path: Path to `index.json` for the Parquet dataset.
                 If `index_path` is a directory, the function will look for `index.json` within it.
                 If `index_path` is a full file path, it will use that directly.
-<<<<<<< HEAD
             on_start_pre_item_download_count: The number of items to download on start.
             get_next_k_item_count: The number of items to download on get_next_k_item.
-=======
             force_override_state_dict: Boolean flag for allowing local arguments to override a loaded state dict.
 
->>>>>>> 32659a65
         """
         _check_version_and_prompt_upgrade(__version__)
 
