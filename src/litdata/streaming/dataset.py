--- conflicted
+++ resolved
@@ -170,11 +170,7 @@
         self.upcoming_indexes: List[int] = []  # contains list of upcoming indexes to be processed
 
         # which index of the array `self.worker_chunks` will we work on after this chunk is completely consumed
-<<<<<<< HEAD
-        self.worker_next_chunks_index = 0
-=======
         self.worker_next_chunk_index = 0
->>>>>>> 9fb80191
 
         self.num_chunks: Optional[int] = None  # total number of chunks that the current worker will work on
         self.global_index = 0  # total number of samples processed by the current worker up until now
@@ -337,11 +333,7 @@
 
             self.num_chunks = len(self.worker_chunks)
             self.upcoming_indexes = []
-<<<<<<< HEAD
-            self.worker_next_chunks_index = 0
-=======
             self.worker_next_chunk_index = 0
->>>>>>> 9fb80191
             self.global_index = 0
             self.consumed_sample_count_in_curr_chunk = 0
 
@@ -381,11 +373,7 @@
         worker_local_rank = self.worker_env.rank
 
         self.num_chunks = len(workers_intervals[worker_rank])
-<<<<<<< HEAD
-        self.worker_next_chunks_index = chunks_index[worker_local_rank]
-=======
         self.worker_next_chunk_index = chunks_index[worker_local_rank]
->>>>>>> 9fb80191
         self.worker_chunks = workers_chunks[worker_rank]
         self.worker_intervals = workers_intervals[worker_rank]
 
@@ -396,20 +384,12 @@
             return
 
         # replay the indexes for the current chunks
-<<<<<<< HEAD
-        interval = self.worker_intervals[self.worker_next_chunks_index]
-=======
         interval = self.worker_intervals[self.worker_next_chunk_index]
->>>>>>> 9fb80191
         current_indexes = np.arange(interval[1], interval[2])
 
         # re-shuffle the indexes
         current_indexes = self.shuffler(
-<<<<<<< HEAD
-            current_indexes, self.num_chunks, self.current_epoch, self.worker_next_chunks_index
-=======
             current_indexes, self.num_chunks, self.current_epoch, self.worker_next_chunk_index
->>>>>>> 9fb80191
         )
 
         # skip any indexes already consumed
@@ -419,11 +399,7 @@
         self.global_index = indexes[worker_local_rank]
 
         # bump the chunk_index
-<<<<<<< HEAD
-        self.worker_next_chunks_index += 1
-=======
         self.worker_next_chunk_index += 1
->>>>>>> 9fb80191
 
     def __getitem__(self, index: Union[ChunkedIndex, int]) -> Any:
         if self.cache is None:
@@ -463,24 +439,6 @@
 
         # Lazily re-populate the interval to reduce memory usage.
         if len(self.upcoming_indexes) == 0:
-<<<<<<< HEAD
-            # if upcoming_indexes is empty, means either:
-            #   - it's the start, or,
-            #   - we have processed all the indexes in the current chunk
-            #
-            # we need to move to the next chunk (or first chunk if it's the start)
-            # we don't need to account for `what if it's the last chunk`
-            # bcoz in that case, `self.global_index >= self.stop_length` will be true (check above)
-            if self.worker_next_chunks_index >= self.num_chunks:
-                raise ValueError("should not have happened!")
-
-            # reset consumed_sample_count_in_curr_chunk as we are switching to a new chunk
-            self.consumed_sample_count_in_curr_chunk = 0
-
-            # `next_worker_chunks_index` is the index of the chunk that we will be working on now
-            interval = self.worker_intervals[self.worker_next_chunks_index]
-
-=======
             # check if it's not the end of the epoch
             if self.num_chunks is not None and self.worker_next_chunk_index >= self.num_chunks:
                 self.current_epoch += 1
@@ -497,23 +455,15 @@
 
             # `next_worker_chunks_index` is the index of the chunk that we will be working on now
             interval = self.worker_intervals[self.worker_next_chunk_index]
->>>>>>> 9fb80191
             current_indexes = np.arange(interval[1], interval[2])
 
             assert self.shuffler is not None
             assert self.num_chunks is not None
             self.upcoming_indexes = self.shuffler(
-<<<<<<< HEAD
-                current_indexes, self.num_chunks, self.current_epoch, self.worker_next_chunks_index
-            )
-
-            self.worker_next_chunks_index += 1  # bump the chunk_index
-=======
                 current_indexes, self.num_chunks, self.current_epoch, self.worker_next_chunk_index
             )
 
             self.worker_next_chunk_index += 1  # bump the chunk_index
->>>>>>> 9fb80191
 
         # Get the first index
         index = self.upcoming_indexes.pop(0)
@@ -522,31 +472,19 @@
         data = self.__getitem__(
             ChunkedIndex(
                 index=index,
-<<<<<<< HEAD
-                chunk_index=self.worker_chunks[self.worker_next_chunks_index - 1],
-                # We provide the chunks indexes only one the first
-                chunk_indexes=None
-                if self.has_triggered_download
-                else self.worker_chunks[self.worker_next_chunks_index - 1 :],
-                is_last_index=(self.worker_next_chunks_index) == self.num_chunks and len(self.upcoming_indexes) == 0,
-=======
                 chunk_index=self.worker_chunks[self.worker_next_chunk_index - 1],
                 # We provide the chunks indexes only one the first
                 chunk_indexes=None
                 if self.has_triggered_download
                 else self.worker_chunks[self.worker_next_chunk_index - 1 :],
                 is_last_index=(self.worker_next_chunk_index) == self.num_chunks and len(self.upcoming_indexes) == 0,
->>>>>>> 9fb80191
             )
         )
 
         self.has_triggered_download = True
         self.global_index += 1  # total number of samples processed by the current worker
         self.consumed_sample_count_in_curr_chunk += 1  # number of samples processed in the current chunk
-<<<<<<< HEAD
-=======
-
->>>>>>> 9fb80191
+
         return data
 
     def state_dict(self, num_samples_yielded: int, num_workers: int, batch_size: int) -> Dict[str, Any]:
