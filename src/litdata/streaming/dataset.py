--- conflicted
+++ resolved
@@ -62,14 +62,7 @@
         max_pre_download: int = 2,
         index_path: Optional[str] = None,
         force_override_state_dict: bool = False,
-<<<<<<< HEAD
-        transform: Optional[Union[Callable, List[Callable]]] = None,
-        transform_kwargs: Optional[Dict[str, Any]] = None,
-        *args: Any,
-        **kwargs: Any,
-=======
         transform: Optional[Union[Callable, list[Callable]]] = None,
->>>>>>> fc59c8ad
     ) -> None:
         """The streaming dataset can be used once your data have been optimised using the DatasetOptimiser class.
 
@@ -97,12 +90,6 @@
                 If `index_path` is a full file path, it will use that directly.
             force_override_state_dict: Boolean flag for allowing local arguments to override a loaded state dict.
             transform: Optional transformation function or list of functions to apply to each item in the dataset.
-<<<<<<< HEAD
-            transform_kwargs: Keyword arguments for the transformation function.
-            args: Additional positional arguments.
-            kwargs: Additional keyword arguments.
-=======
->>>>>>> fc59c8ad
         """
         _check_version_and_prompt_upgrade(__version__)
 
@@ -458,31 +445,12 @@
             )
         )
         if hasattr(self, "transform"):
-<<<<<<< HEAD
-            local_transform_kwargs = self.transform_kwargs.copy()
-            local_transform_kwargs["index"] = index.index
-            if isinstance(self.transform, list):
-                for transform_fn in self.transform:
-                    signature = inspect.signature(transform_fn)
-                    accepts_kwargs = any(
-                        param.kind == inspect.Parameter.VAR_KEYWORD for param in signature.parameters.values()
-                    )
-                    item = transform_fn(item, **local_transform_kwargs) if accepts_kwargs else transform_fn(item)
-            else:
-                # check if transform function accepts kwargs
-                signature = inspect.signature(self.transform)
-                accepts_kwargs = any(
-                    param.kind == inspect.Parameter.VAR_KEYWORD for param in signature.parameters.values()
-                )
-                item = self.transform(item, **local_transform_kwargs) if accepts_kwargs else self.transform(item)
-=======
             if isinstance(self.transform, list):
                 for transform_fn in self.transform:
                     item = transform_fn(item)
             else:
                 item = self.transform(item)
 
->>>>>>> fc59c8ad
         return item
 
     def __next__(self) -> Any:
