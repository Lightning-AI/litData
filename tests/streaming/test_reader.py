--- conflicted
+++ resolved
@@ -29,12 +29,7 @@
 
     shutil.copytree(cache_dir, remote_dir)
 
-<<<<<<< HEAD
-    shutil.rmtree(cache_dir)
-=======
-    with contextlib.suppress(Exception):
-        shutil.rmtree(cache_dir)
->>>>>>> a2533b2a
+    shutil.rmtree(cache_dir)
 
     os.makedirs(cache_dir, exist_ok=True)
 
@@ -50,12 +45,7 @@
     # a chunk with only 1 item is 24 bytes (values determined by checking actual chunk sizes)
     cache = Cache(input_dir=Dir(path=cache_dir, url=remote_dir), chunk_size=2, max_cache_size=90)
 
-<<<<<<< HEAD
-    shutil.rmtree(cache_dir)
-=======
-    with contextlib.suppress(Exception):
-        shutil.rmtree(cache_dir)
->>>>>>> a2533b2a
+    shutil.rmtree(cache_dir)
 
     os.makedirs(cache_dir, exist_ok=True)
 
@@ -85,12 +75,7 @@
 
     shutil.copytree(cache_dir, remote_dir)
 
-<<<<<<< HEAD
-    shutil.rmtree(cache_dir)
-=======
-    with contextlib.suppress(Exception):
-        shutil.rmtree(cache_dir)
->>>>>>> a2533b2a
+    shutil.rmtree(cache_dir)
 
     os.makedirs(cache_dir, exist_ok=True)
 
@@ -105,12 +90,7 @@
     # a chunk with only 1 item is 24 bytes (values determined by checking actual chunk sizes)
     cache = Cache(input_dir=Dir(path=cache_dir, url=remote_dir), chunk_size=2, max_cache_size=90, compression="zstd")
 
-<<<<<<< HEAD
-    shutil.rmtree(cache_dir)
-=======
-    with contextlib.suppress(Exception):
-        shutil.rmtree(cache_dir)
->>>>>>> a2533b2a
+    shutil.rmtree(cache_dir)
 
     os.makedirs(cache_dir, exist_ok=True)
 
