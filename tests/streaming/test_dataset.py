# Copyright The Lightning AI team.
# Licensed under the Apache License, Version 2.0 (the "License");
# you may not use this file except in compliance with the License.
# You may obtain a copy of the License at
#
#     http://www.apache.org/licenses/LICENSE-2.0
#
# Unless required by applicable law or agreed to in writing, software
# distributed under the License is distributed on an "AS IS" BASIS,
# WITHOUT WARRANTIES OR CONDITIONS OF ANY KIND, either express or implied.
# See the License for the specific language governing permissions and
# limitations under the License.

import json
import logging
import os
import random
import shutil
import sys
from functools import partial
from time import sleep
from typing import Any, Optional
from unittest import mock
from unittest.mock import patch

import numpy as np
import pytest
import torch
from torch.utils.data import DataLoader

from litdata import optimize, train_test_split
from litdata.constants import _ZSTD_AVAILABLE
from litdata.processing import functions
from litdata.streaming import Cache
from litdata.streaming import dataset as dataset_module
from litdata.streaming import resolver as resolver_module
from litdata.streaming.dataloader import StreamingDataLoader
from litdata.streaming.dataset import (
    _INDEX_FILENAME,
    Dir,
    StreamingDataset,
    _replay_chunks_sampling,
    _replay_sampling,
)
from litdata.streaming.item_loader import TokensLoader
from litdata.streaming.reader import BinaryReader
from litdata.streaming.shuffle import FullShuffle, NoShuffle
from litdata.utilities import dataset_utilities as dataset_utilities_module
from litdata.utilities.dataset_utilities import load_index_file
from litdata.utilities.env import _DistributedEnv, _WorkerEnv
from litdata.utilities.shuffle import _associate_chunks_and_intervals_to_workers
from tests.streaming.utils import filter_lock_files


def seed_everything(random_seed):
    random.seed(random_seed)
    np.random.seed(random_seed)
    torch.manual_seed(random_seed)


@pytest.mark.parametrize(
    "compression",
    [
        pytest.param(None),
        pytest.param("zstd", marks=pytest.mark.skipif(condition=not _ZSTD_AVAILABLE, reason="Requires: ['zstd']")),
    ],
)
@pytest.mark.timeout(30)
def test_streaming_dataset(tmpdir, monkeypatch, compression):
    seed_everything(42)

    with pytest.raises(FileNotFoundError, match="The provided dataset path"):
        dataset = StreamingDataset(input_dir=str(tmpdir.join("tmpfolder")))

    with pytest.raises(ValueError, match="The provided dataset"):
        dataset = StreamingDataset(input_dir=str(tmpdir))

    cache = Cache(str(tmpdir), chunk_size=10, compression=compression)
    for i in range(60):
        cache[i] = i
    cache.done()
    cache.merge()

    dataset = StreamingDataset(input_dir=str(tmpdir))

    assert len(dataset) == 60
    for i in range(60):
        assert dataset[i] == i

    dataset_iter = iter(dataset)
    assert len(dataset_iter) == 60
    for i in range(60):
        assert next(dataset_iter) == i

    dataloader = StreamingDataLoader(dataset, num_workers=0, batch_size=1)
    assert len(dataloader) == 60
    dataloader = DataLoader(dataset, num_workers=2, batch_size=1)
    assert len(dataloader) == 60
    dataloader = DataLoader(dataset, num_workers=2, batch_size=2)
    assert len(dataloader) == 30


def _simple_optimize_fn(index):
    return index


@pytest.mark.parametrize(
    ("chunk_bytes", "chunk_size"),
    [
        ("64MB", None),
        (None, 5),  # at max 5 items in a chunk
        (None, 75),  # at max 75 items in a chunk
        (None, 1200),  # at max 1200 items in a chunk
    ],
)
@pytest.mark.parametrize("keep_data_ordered", [True, False])
def test_optimize_dataset(keep_data_ordered, chunk_bytes, chunk_size, tmpdir, monkeypatch):
    data_dir = str(tmpdir / "optimized")

    optimize(
        fn=_simple_optimize_fn,
        inputs=list(range(1000)),
        output_dir=data_dir,
        num_workers=4,
        chunk_bytes=chunk_bytes,
        chunk_size=chunk_size,
        keep_data_ordered=keep_data_ordered,
    )

    sleep(2)  # wait for the cache to be created

    ds = StreamingDataset(input_dir=data_dir)

    expected_dataset = list(range(1000))
    actual_dataset = ds[:]

    assert len(actual_dataset) == len(expected_dataset)

    if not keep_data_ordered:
        # in shared queue, the order of the chunks is not guaranteed
        assert sorted(actual_dataset) == expected_dataset
    else:
        assert actual_dataset == expected_dataset


@pytest.mark.timeout(30)
def test_streaming_dataset_max_pre_download(tmpdir):
    seed_everything(42)

    cache = Cache(str(tmpdir), chunk_size=10)
    for i in range(60):
        cache[i] = i
    cache.done()
    cache.merge()

    dataset = StreamingDataset(input_dir=str(tmpdir))
    assert len(dataset) == 60
    for i in range(60):
        assert dataset[i] == i
    assert dataset.cache._reader._max_pre_download == 2

    dataset = StreamingDataset(input_dir=str(tmpdir), max_pre_download=10)
    assert len(dataset) == 60
    for i in range(60):
        assert dataset[i] == i
    assert dataset.cache._reader._max_pre_download == 10


@pytest.mark.timeout(30)
def test_streaming_dataset_max_cache_dir(tmpdir, caplog):
    seed_everything(42)

    cache = Cache(str(tmpdir), chunk_size=10)
    for i in range(60):
        cache[i] = i
    cache.done()
    cache.merge()

    dataset = StreamingDataset(input_dir=str(tmpdir))
    assert len(dataset) == 60
    for i in range(60):
        assert dataset[i] == i

    with caplog.at_level(logging.WARNING):
        StreamingDataset(input_dir=str(tmpdir), max_cache_size="25GB")
        StreamingDataset(input_dir=str(tmpdir), max_cache_size="30GB")
        StreamingDataset(input_dir=str(tmpdir), max_cache_size="50GB")
        StreamingDataset(input_dir=str(tmpdir), max_cache_size="100GB")
    assert len(caplog.messages) == 0

    with caplog.at_level(logging.WARNING):
        StreamingDataset(input_dir=str(tmpdir), max_cache_size="500MB")
        StreamingDataset(input_dir=str(tmpdir), max_cache_size="1GB")
        StreamingDataset(input_dir=str(tmpdir), max_cache_size="10GB")
        StreamingDataset(input_dir=str(tmpdir), max_cache_size="20GB")
    assert len(caplog.messages) == 4
    assert all("The provided `max_cache_size` is less than 25GB." in record.message for record in caplog.records), (
        "Expected warning about the `max_cache_size` being less than 25GB was not logged"
    )


@pytest.mark.parametrize("drop_last", [False, True])
@pytest.mark.parametrize(
    "compression",
    [
        pytest.param(None),
        pytest.param("zstd", marks=pytest.mark.skipif(condition=not _ZSTD_AVAILABLE, reason="Requires: ['zstd']")),
    ],
)
@pytest.mark.timeout(30)
def test_streaming_dataset_distributed_no_shuffle(drop_last, tmpdir, compression):
    seed_everything(42)

    cache = Cache(str(tmpdir), chunk_size=10, compression=compression)
    for i in range(101):
        cache[i] = i

    cache.done()
    cache.merge()

    dataset = StreamingDataset(input_dir=str(tmpdir), shuffle=False, drop_last=drop_last)
    assert not dataset.shuffle
    _ = dataset[0]  # init shuffler
    assert isinstance(dataset.shuffler, NoShuffle)

    for i in range(101):
        assert dataset[i] == i

    dataset.distributed_env = _DistributedEnv(1, 0, 1)
    assert len(dataset) == 101

    dataset.distributed_env = _DistributedEnv(2, 0, 1)
    assert len(dataset) == 50

    dataset.distributed_env = _DistributedEnv(2, 1, 1)
    assert len(dataset) == 50 + int(not drop_last)

    dataset_iter = iter(dataset)
    assert len(dataset_iter) == 50 + int(not drop_last)

    dataset.distributed_env = _DistributedEnv(2, 0, 1)

    process_1_1 = list(dataset_iter)

    assert len(process_1_1) == 50
    assert process_1_1[:10] == [0, 1, 2, 3, 4, 5, 6, 7, 8, 9]
    dataset_iter = iter(dataset)

    assert len(dataset_iter) == 50
    process_1_2 = list(dataset_iter)
    assert process_1_2[:10] == [0, 1, 2, 3, 4, 5, 6, 7, 8, 9]

    assert len(process_1_2) == 50

    dataset = StreamingDataset(input_dir=str(tmpdir), shuffle=False, drop_last=drop_last)
    dataset.distributed_env = _DistributedEnv(2, 1, 1)

    assert len(dataset) == 50 + int(not drop_last)
    dataset_iter = iter(dataset)

    process_2_1 = list(dataset_iter)
    assert process_2_1[:10] == [50, 51, 52, 53, 54, 55, 56, 57, 58, 59]

    assert len(process_2_1) == 50 + int(not drop_last)
    dataset_iter = iter(dataset)

    assert len(dataset_iter) == 50 + int(not drop_last)
    process_2_2 = list(dataset_iter)

    assert process_2_2[:10] == [50, 51, 52, 53, 54, 55, 56, 57, 58, 59]

    assert len(process_2_2) == 50 + int(not drop_last)

    _, workers_intervals = dataset.shuffler.get_chunks_and_intervals_per_workers(
        dataset.distributed_env, 1, 1, dataset.current_epoch
    )

    assert process_1_1 == process_1_2

    found_list = []
    for i in process_1_1:
        found = False
        for interval in workers_intervals[0]:
            if interval[1] <= i <= interval[2]:
                found = True
                break
        found_list.append(found)

    assert all(found_list) is True

    found_list = []
    for i in process_2_1:
        found = False
        for interval in workers_intervals[1]:
            if interval[1] <= i <= interval[2]:
                found = True
                break
        found_list.append(found)

    assert all(found_list) is True

    assert len([i for i in process_1_1 if i in process_2_1]) == 0
    assert len([i for i in process_1_2 if i in process_2_2]) == 0


@pytest.mark.parametrize("drop_last", [False, True])
@pytest.mark.parametrize(
    "compression",
    [
        pytest.param(None),
        pytest.param("zstd", marks=pytest.mark.skipif(condition=not _ZSTD_AVAILABLE, reason="Requires: ['zstd']")),
    ],
)
@pytest.mark.timeout(60)
def test_streaming_dataset_distributed_full_shuffle_odd(drop_last, tmpdir, compression):
    seed_everything(42)

    cache = Cache(input_dir=str(tmpdir), chunk_size=10, compression=compression)
    for i in range(1097):
        cache[i] = i

    cache.done()
    cache.merge()

    dataset = StreamingDataset(input_dir=str(tmpdir), shuffle=True, drop_last=drop_last)
    assert dataset.shuffle
    _ = dataset[0]
    assert isinstance(dataset.shuffler, FullShuffle)

    for i in range(1097):
        assert dataset[i] == i

    dataset.distributed_env = _DistributedEnv(2, 0, 1)
    assert len(dataset) == 548
    dataset_iter = iter(dataset)
    assert len(dataset_iter) == 548
    process_1_1 = list(dataset_iter)
    assert process_1_1[:10] == [531, 536, 538, 530, 535, 537, 534, 539, 533, 532]
    assert len(process_1_1) == 548

    dataset_2 = StreamingDataset(input_dir=str(tmpdir), shuffle=True, drop_last=drop_last)
    iter(dataset_2)
    assert isinstance(dataset_2.shuffler, FullShuffle)
    dataset_2.distributed_env = _DistributedEnv(2, 1, 1)
    assert len(dataset_2) == 548 + int(not drop_last)
    dataset_2_iter = iter(dataset_2)
    assert len(dataset_2_iter) == 548 + int(not drop_last)
    process_2_1 = list(dataset_2_iter)
    assert process_2_1[:10] == [248, 249, 884, 887, 888, 883, 886, 882, 889, 880]
    assert len(process_2_1) == 548 + int(not drop_last)
    assert len([i for i in process_1_1 if i in process_2_1]) == 0


@pytest.mark.parametrize("drop_last", [False, True])
@pytest.mark.parametrize(
    "compression",
    [
        pytest.param(None),
        pytest.param(
            "zstd",
            marks=pytest.mark.skipif(
                condition=not _ZSTD_AVAILABLE or sys.platform == "darwin", reason="Requires: ['zstd']"
            ),
        ),
    ],
)
@pytest.mark.timeout(60)
def test_streaming_dataset_distributed_full_shuffle_even(drop_last, tmpdir, compression):
    seed_everything(42)

    cache = Cache(str(tmpdir), chunk_size=10, compression=compression)
    for i in range(1222):
        cache[i] = i

    cache.done()
    cache.merge()

    dataset = StreamingDataset(input_dir=str(tmpdir), shuffle=True, drop_last=drop_last)
    assert dataset.shuffle
    _ = dataset[0]
    assert isinstance(dataset.shuffler, FullShuffle)

    for i in range(1222):
        assert dataset[i] == i

    dataset.distributed_env = _DistributedEnv(2, 0, 1)
    assert len(dataset) == 611
    dataset_iter = iter(dataset)
    assert len(dataset_iter) == 611
    process_1_1 = list(dataset_iter)
    assert process_1_1[:10] == [278, 272, 270, 273, 276, 275, 274, 271, 277, 279]
    assert len(process_1_1) == 611

    dataset_2 = StreamingDataset(input_dir=str(tmpdir), shuffle=True, drop_last=drop_last)
    iter(dataset_2)
    assert isinstance(dataset_2.shuffler, FullShuffle)
    dataset_2.distributed_env = _DistributedEnv(2, 1, 1)
    assert len(dataset_2) == 611
    dataset_2_iter = iter(dataset_2)
    assert len(dataset_2_iter) == 611
    process_2_1 = list(dataset_2_iter)
    assert process_2_1[:10] == [999, 993, 991, 994, 997, 996, 995, 992, 998, 527]
    assert len(process_2_1) == 611
    assert len([i for i in process_1_1 if i in process_2_1]) == 0


@pytest.mark.parametrize("drop_last", [False, True])
@pytest.mark.parametrize(
    "compression",
    [
        pytest.param(None),
        pytest.param("zstd", marks=pytest.mark.skipif(condition=not _ZSTD_AVAILABLE, reason="Requires: ['zstd']")),
    ],
)
@pytest.mark.timeout(60)
def test_streaming_dataset_distributed_full_shuffle_even_multi_nodes(drop_last, tmpdir, compression):
    seed_everything(42)

    cache = Cache(str(tmpdir), chunk_size=10, compression=compression)
    for i in range(1222):
        cache[i] = i

    cache.done()
    cache.merge()

    dataset = StreamingDataset(input_dir=str(tmpdir), shuffle=True, drop_last=drop_last)
    assert dataset.shuffle
    _ = dataset[0]
    assert isinstance(dataset.shuffler, FullShuffle)

    for i in range(1222):
        assert dataset[i] == i

    dataset.distributed_env = _DistributedEnv(4, 0, 2)
    assert len(dataset) == 305
    dataset_iter = iter(dataset)
    assert len(dataset_iter) == 305
    process_1_1 = list(dataset_iter)
    assert process_1_1[:10] == [271, 273, 276, 272, 279, 270, 274, 275, 278, 277]
    assert len(process_1_1) == 305

    dataset_2 = StreamingDataset(input_dir=str(tmpdir), shuffle=True, drop_last=drop_last)
    iter(dataset_2)
    assert isinstance(dataset_2.shuffler, FullShuffle)
    dataset_2.distributed_env = _DistributedEnv(4, 1, 2)
    assert len(dataset_2) == 305
    dataset_2_iter = iter(dataset_2)
    assert len(dataset_2_iter) == 305
    process_2_1 = list(dataset_2_iter)
    assert process_2_1[:10] == [418, 417, 419, 416, 415, 348, 341, 343, 347, 346]
    assert len(process_2_1) == 305
    assert len([i for i in process_1_1 if i in process_2_1]) == 0

    dataset_2 = StreamingDataset(input_dir=str(tmpdir), shuffle=True, drop_last=drop_last)
    iter(dataset_2)
    assert isinstance(dataset_2.shuffler, FullShuffle)
    dataset_2.distributed_env = _DistributedEnv(4, 1, 2)
    dataset_2.current_epoch = 2
    assert len(dataset_2) == 310
    dataset_2_iter = iter(dataset_2)
    assert len(dataset_2_iter) == 310
    process_2_1 = list(dataset_2_iter)
    assert process_2_1[:10] == [231, 236, 232, 235, 234, 238, 239, 237, 230, 233]
    assert len(process_2_1) == 310
    assert len([i for i in process_1_1 if i in process_2_1]) != 0


def test_streaming_dataset_deepcopy(tmpdir):
    seed_everything(42)

    remote_dir = os.path.join(tmpdir, "remote_dir")

    os.makedirs(remote_dir, exist_ok=True)

    cache = Cache(remote_dir, chunk_size=10)
    for i in range(10):
        cache[i] = i

    cache.done()
    cache.merge()

    dataset = StreamingDataset(input_dir=remote_dir, shuffle=True)
    assert dataset.cache is None
    iter(dataset)
    assert dataset.cache is not None
    assert dataset.cache._reader._prepare_thread is None
    dataset.cache._reader._prepare_thread = True
    dataloader = DataLoader(dataset, num_workers=1)

    batches = []
    for batch in dataloader:
        batches.append(batch)

    assert len(batches) == 10


def test_dataset_cache_recreation(tmpdir):
    """Test that we recreate the cache and other objects only when appropriate."""
    cache = Cache(str(tmpdir), chunk_size=10)
    for i in range(10):
        cache[i] = i
    cache.done()
    cache.merge()

    # repated `len()` calls
    dataset = StreamingDataset(input_dir=str(tmpdir))
    assert not dataset.cache
    assert not dataset.shuffler
    len(dataset)
    assert not dataset.cache
    shuffler = dataset.shuffler
    assert isinstance(shuffler, NoShuffle)
    len(dataset)
    assert dataset.shuffler is shuffler

    # repeated `iter()` calls
    dataset = StreamingDataset(input_dir=str(tmpdir))
    assert not dataset.cache
    assert not dataset.shuffler
    iter(dataset)
    cache = dataset.cache
    shuffler = dataset.shuffler
    assert isinstance(cache, Cache)
    assert isinstance(shuffler, NoShuffle)
    iter(dataset)
    assert isinstance(dataset.cache, Cache)
    assert isinstance(dataset.shuffler, NoShuffle)
    assert dataset.cache is not cache  # cache gets recreated
    assert dataset.shuffler is not shuffler  # shuffler gets recreated

    # repeated `getitem()` calls
    dataset = StreamingDataset(input_dir=str(tmpdir))
    assert not dataset.cache
    assert not dataset.shuffler
    _ = dataset[0]
    cache = dataset.cache
    shuffler = dataset.shuffler
    assert isinstance(cache, Cache)
    assert isinstance(shuffler, NoShuffle)
    _ = dataset[1]
    assert dataset.cache is cache  # cache gets reused
    assert dataset.shuffler is shuffler  # shuffler gets reused


def test_dataset_for_text_tokens(tmpdir):
    seed_everything(42)

    block_size = 1024 + 1
    cache = Cache(input_dir=str(tmpdir), chunk_size=block_size * 11, item_loader=TokensLoader(block_size))
    text_idxs_list = []

    counter = 0
    while True:
        text_ids = torch.randint(0, 1000, (np.random.randint(0, 1000),)).to(torch.int)
        text_idxs_list.append(text_ids)
        chunk_filepath = cache._add_item(counter, text_ids)
        if chunk_filepath:
            break
        counter += 1

    cache.done()
    cache.merge()

    dataset = StreamingDataset(input_dir=str(tmpdir), item_loader=TokensLoader(block_size))

    assert len(dataset) == 10

    cache_0 = dataset[0]
    cache_1 = dataset[1]
    cache_2 = dataset[2]
    cache_3 = dataset[3]
    assert len(cache_0) == block_size
    assert len(cache_1) == block_size
    assert not torch.equal(cache_0, cache[1])
    indices = torch.cat(text_idxs_list, dim=0)
    assert torch.equal(cache_0, indices[: len(cache_0)])
    assert torch.equal(cache_1, indices[len(cache_0) : len(cache_0) + len(cache_1)])

    dataloader = DataLoader(StreamingDataset(input_dir=str(tmpdir), item_loader=TokensLoader(block_size)), batch_size=2)

    for batch_idx, batch in enumerate(dataloader):
        if batch_idx == 0:
            assert torch.equal(torch.stack([cache_0, cache_1]), batch)
        elif batch_idx == 1:
            assert torch.equal(torch.stack([cache_2, cache_3]), batch)
        else:
            break


@pytest.mark.skipif(sys.platform == "win32", reason="windows isn't supported")
def test_dataset_for_text_tokens_with_large_num_chunks(tmpdir):
    import resource

    resource.setrlimit(resource.RLIMIT_NOFILE, (512, 512))

    block_size = 1024
    cache = Cache(input_dir=str(tmpdir), chunk_bytes="10KB", item_loader=TokensLoader(block_size))

    for i in range(1500):
        text_ids = torch.randint(0, 10001, (torch.randint(100, 1001, (1,)).item(),)).numpy()
        cache._add_item(i, text_ids)

    cache.done()
    cache.merge()

    dataset = StreamingDataset(input_dir=str(tmpdir), item_loader=TokensLoader(block_size), shuffle=True)
    for _ in dataset:
        pass


def test_dataset_with_1d_array(tmpdir):
    seed_everything(42)

    cache = Cache(input_dir=str(tmpdir), chunk_size=100)
    text_idxs_list = []

    for i in range(100):
        text_ids = torch.randint(0, 1000, (np.random.randint(0, 1000),)).to(torch.int)
        text_idxs_list.append(text_ids)

        chunk_filepath = cache._add_item(i, text_ids)
        if chunk_filepath:
            print(i)
            break

    cache.done()
    cache.merge()

    dataset = StreamingDataset(input_dir=str(tmpdir), shuffle=False)

    assert len(dataset) == 100

    for i in range(100):
        generated = dataset[i]
        expected = text_idxs_list[i]
        assert torch.equal(expected, generated)


def test_dataset_for_text_tokens_multiple_workers(tmpdir):
    seed_everything(42)

    block_size = 10
    cache = Cache(input_dir=str(tmpdir), chunk_size=40, item_loader=TokensLoader(block_size))

    counter = 0
    for i in range(10):
        text_ids = torch.arange(counter, counter + 20).to(torch.int)
        cache[i] = text_ids
        counter += 20

    cache.done()
    cache.merge()

    for i in range(20):
        sequence = cache[i]
        assert sequence[0].item() == i * block_size
        assert sequence[-1].item() == (i + 1) * block_size - 1

    assert len(os.listdir(tmpdir)) == 6

    dataset = StreamingDataset(input_dir=str(tmpdir), item_loader=TokensLoader(block_size), shuffle=False)

    assert len(dataset) == 20

    dataloader = DataLoader(dataset, batch_size=2, num_workers=2, shuffle=False)

    assert len(dataloader) == 10

    expected = [
        [0, 10],
        [100, 110],
        [20, 30],
        [120, 130],
        [40, 50],
        [140, 150],
        [60, 70],
        [160, 170],
        [80, 90],
        [180, 190],
    ]

    result = []
    for batch in dataloader:
        result.append(batch[:, 0].tolist())
    assert result == expected


@pytest.mark.timeout(60)
def test_dataset_for_text_tokens_with_large_block_size_multiple_workers(tmpdir):
    # test to reproduce ERROR: Unexpected segmentation fault encountered in worker
    seed_everything(42)

    block_size = 2048 + 1
    cache = Cache(input_dir=str(tmpdir), chunk_bytes="64MB", item_loader=TokensLoader(block_size))

    for i in range(5000):
        text_ids = torch.randint(low=0, high=127, size=(8192,))
        cache[i] = text_ids

    cache.done()
    cache.merge()

    dataset = StreamingDataset(
        input_dir=str(tmpdir),
        item_loader=TokensLoader(block_size=2049),
        shuffle=True,
        drop_last=True,
    )
    dataloader = StreamingDataLoader(dataset, batch_size=8, num_workers=4, shuffle=True, drop_last=True)

    for _ in dataloader:
        pass


def test_dataset_for_text_tokens_distributed_num_workers(tmpdir):
    seed_everything(42)

    block_size = 10
    cache = Cache(input_dir=str(tmpdir), chunk_size=40, item_loader=TokensLoader(block_size))

    counter = 0
    for i in range(10):
        text_ids = torch.arange(counter, counter + 20).to(torch.int)
        cache[i] = text_ids
        counter += 20

    cache.done()
    cache.merge()

    for i in range(20):
        sequence = cache[i]
        assert sequence[0].item() == i * block_size
        assert sequence[-1].item() == (i + 1) * block_size - 1

    assert len([f for f in os.listdir(tmpdir) if f.endswith(".bin")]) == 5

    dataset = StreamingDataset(input_dir=str(tmpdir), item_loader=TokensLoader(block_size), shuffle=False)

    assert len(dataset) == 20

    dataset.distributed_env = _DistributedEnv(2, 0, 1)
    dataloader = DataLoader(dataset, batch_size=2, shuffle=False)

    assert len(dataloader) == 5

    expected = [[0, 10], [20, 30], [40, 50], [60, 70], [80, 90]]

    for batch_idx, batch in enumerate(dataloader):
        assert [batch[0][0].item(), batch[1][0].item()] == expected[batch_idx]

    dataset.distributed_env = _DistributedEnv(2, 1, 1)
    dataloader = DataLoader(dataset, batch_size=2, shuffle=False)

    assert len(dataloader) == 5

    expected = [[100, 110], [120, 130], [140, 150], [160, 170], [180, 190]]

    for batch_idx, batch in enumerate(dataloader):
        assert [batch[0][0].item(), batch[1][0].item()] == expected[batch_idx]

    for batch_idx, batch in enumerate(dataloader):
        assert [batch[0][0].item(), batch[1][0].item()] == expected[batch_idx]


def optimize_fn(item):
    return torch.arange(item[0], item[0] + 20).to(torch.int)


@pytest.mark.flaky(reruns=3)
def test_dataset_for_text_tokens_distributed_num_workers_end_to_end(tmpdir, monkeypatch):
    monkeypatch.setattr(functions, "_get_input_dir", lambda x: str(tmpdir))

    seed_everything(42)

    with open(tmpdir / "a.txt", "w") as f:
        f.write("hello")

    inputs = [(v, str(tmpdir / "a.txt")) for v in range(0, 200, 20)]

    cache_dir = os.path.join(tmpdir, "cache")
    output_dir = os.path.join(tmpdir, "target_dir")
    os.makedirs(output_dir, exist_ok=True)
    monkeypatch.setenv("DATA_OPTIMIZER_CACHE_FOLDER", cache_dir)
    monkeypatch.setenv("DATA_OPTIMIZER_DATA_CACHE_FOLDER", cache_dir)

    functions.optimize(
        optimize_fn,
        inputs,
        output_dir=str(tmpdir),
        num_workers=2,
        chunk_size=2,
        reorder_files=False,
        num_downloaders=1,
        item_loader=TokensLoader(),
    )

    assert len([f for f in os.listdir(tmpdir) if f.endswith(".bin")]) == 10

    block_size = 10
    dataset = StreamingDataset(input_dir=str(tmpdir), item_loader=TokensLoader(block_size), shuffle=False)

    L = len(dataset)
    assert L == 20

    for i in range(L):
        sequence = dataset[i]
        assert sequence[0].item() == i * block_size
        assert sequence[-1].item() == (i + 1) * block_size - 1

    monkeypatch.setenv("WORLD_SIZE", "2")
    monkeypatch.setenv("GLOBAL_RANK", "0")
    monkeypatch.setenv("NNODES", "1")
    dataset = StreamingDataset(input_dir=str(tmpdir), item_loader=TokensLoader(block_size), shuffle=False)
    dataloader = StreamingDataLoader(dataset, batch_size=2, shuffle=False, num_workers=2)
    assert dataset.drop_last  # in distributed setting, this is forced automatically

    # L = 20, world size 2, num workers 2
    # L / (2 * 2) = 5 items per worker
    #
    # `utilities::shuffle::_associate_chunks_and_intervals_to_workers`
    #       -> will associate 4 items to one worker and 6 items to other worker
    #
    # drop last -> no effect as each worker has complete batches (though one will produce 1 extra batch)
    # one worker will yield 2 batches, other will yield 3 batches => len(dataloader) = 5
    assert len(dataloader) == 5

    expected = [[0, 10], [60, 70], [20, 30], [80, 90], [40, 50]]
    returned = []
    for batch in dataloader:
        returned.append(batch[:, 0].tolist())
    assert returned == expected

    monkeypatch.setenv("WORLD_SIZE", "2")
    monkeypatch.setenv("GLOBAL_RANK", "1")
    monkeypatch.setenv("NNODES", "1")
    dataset = StreamingDataset(input_dir=str(tmpdir), item_loader=TokensLoader(block_size), shuffle=False)
    dataloader = StreamingDataLoader(dataset, batch_size=2, shuffle=False, num_workers=2)
    assert dataset.drop_last  # in distributed setting, this is forced automatically

    assert len(dataloader) == 5

    expected = [[100, 110], [160, 170], [120, 130], [180, 190], [140, 150]]
    returned = []
    for batch in dataloader:
        returned.append(batch[:, 0].tolist())
    assert returned == expected


@pytest.mark.skipif(sys.platform == "win32", reason="Not tested on windows and MacOs")
def test_s3_streaming_dataset(monkeypatch):
    downloader = mock.MagicMock()

    def fn(remote_chunkpath: str, local_chunkpath: str):
        with open(local_chunkpath, "w") as f:
            json.dump({"chunks": [{"chunk_size": 2, "filename": "0.bin"}]}, f)

    downloader.download_file = fn

    monkeypatch.setattr(dataset_utilities_module, "get_downloader", mock.MagicMock(return_value=downloader))

    dataset = StreamingDataset(input_dir="s3://pl-flash-data/optimized_tiny_imagenet")
    assert dataset.input_dir.url == "s3://pl-flash-data/optimized_tiny_imagenet"
    assert dataset.input_dir.path.endswith(
        "chunks/597d6184e3ba942b36c8b6357a890033/597d6184e3ba942b36c8b6357a890033"
    )  # it won't be None, and a cache dir will be created


class EmulateS3StreamingDataset(StreamingDataset):
    def _create_cache(self, worker_env: _WorkerEnv) -> Cache:
        cache_dir = os.path.join(self.input_dir.path)
        os.makedirs(cache_dir, exist_ok=True)

        cache = Cache(
            input_dir=Dir(cache_dir, self.input_dir.url),
            item_loader=self.item_loader,
            chunk_bytes=1,
            serializers=self.serializers,
        )
        cache._reader._try_load_config()

        if not cache.filled:
            raise ValueError(
                f"The provided dataset `{self.input_dir}` doesn't contain any {_INDEX_FILENAME} file."
                " HINT: Did you successfully optimize a dataset to the provided `input_dir`?"
            )

        return cache


@pytest.mark.skipif(sys.platform == "win32", reason="Not tested on windows and MacOs")
def test_dataset_reshuffling_every_epoch(tmpdir):
    seed_everything(42)

    data_dir = os.path.join(tmpdir, "data")
    cache_dir = os.path.join(tmpdir, "cache_dir")

    os.makedirs(data_dir)
    os.makedirs(cache_dir)

    block_size = 20
    cache = Cache(input_dir=str(data_dir), chunk_size=40, item_loader=TokensLoader(block_size))

    counter = 0
    for i in range(100):
        text_ids = torch.arange(counter, counter + 20).to(torch.int)
        cache[i] = text_ids
        counter += 20

    cache.done()
    cache.merge()

    assert len([f for f in os.listdir(data_dir) if f.endswith(".bin")]) == 50

    dataset = EmulateS3StreamingDataset(
        input_dir=Dir(cache_dir, data_dir), item_loader=TokensLoader(block_size), shuffle=True
    )

    dataset.current_epoch = 1
    dataloader = StreamingDataLoader(dataset, num_workers=2, batch_size=2, prefetch_factor=1)

    dataloader_iter = iter(dataloader)

    _ = next(dataloader_iter)
    state_dict_0 = dataloader.state_dict()

    assert state_dict_0["dataset"]["num_samples_yielded"] == 2
    assert state_dict_0["dataset"]["num_workers"] == 2
    assert state_dict_0["dataset"]["batch_size"] == 2

    _ = next(dataloader_iter)
    state_dict_1 = dataloader.state_dict()
    assert state_dict_1["dataset"]["num_samples_yielded"] == 4
    assert state_dict_1["dataset"]["num_workers"] == 2
    assert state_dict_1["dataset"]["batch_size"] == 2

    batch_2 = next(dataloader_iter)
    state_dict_2 = dataloader.state_dict()
    assert state_dict_2["dataset"]["num_samples_yielded"] == 6
    assert state_dict_2["dataset"]["num_workers"] == 2
    assert state_dict_2["dataset"]["batch_size"] == 2

    dataset = EmulateS3StreamingDataset(
        input_dir=Dir(cache_dir, data_dir),
        item_loader=TokensLoader(block_size),
        shuffle=True,
    )

    dataloader = StreamingDataLoader(dataset, num_workers=2, batch_size=2, prefetch_factor=1)
    dataloader.load_state_dict(state_dict_1)

    dataloader_iter = iter(dataloader)
    batch_0_restart = next(dataloader_iter)

    state_dict_2 = dataloader.state_dict()["dataset"]

    assert state_dict_2["num_samples_yielded"] == 6
    assert state_dict_2["num_workers"] == 2
    assert state_dict_2["batch_size"] == 2

    assert torch.equal(batch_2, batch_0_restart)

    assert len(os.listdir(cache_dir)) >= 5


@pytest.mark.skipif(sys.platform == "win32", reason="Not tested on windows and MacOs")
def test_resumable_dataset_two_workers_2_epochs(tmpdir):
    seed_everything(42)

    data_dir = os.path.join(tmpdir, "data")
    cache_dir = os.path.join(tmpdir, "cache_dir")

    os.makedirs(data_dir)
    os.makedirs(cache_dir)

    block_size = 20
    cache = Cache(input_dir=str(data_dir), chunk_size=40, item_loader=TokensLoader(block_size))

    counter = 0
    for i in range(100):
        text_ids = torch.arange(counter, counter + 20).to(torch.int)
        cache[i] = text_ids
        counter += 20

    cache.done()
    cache.merge()

    assert len([f for f in os.listdir(data_dir) if f.endswith(".bin")]) == 50

    dataset = EmulateS3StreamingDataset(
        input_dir=Dir(cache_dir, data_dir), item_loader=TokensLoader(block_size), shuffle=True
    )

    dataloader = StreamingDataLoader(dataset, num_workers=2, batch_size=2, prefetch_factor=1, persistent_workers=True)

    batches_epoch_1 = []
    for batch in dataloader:
        batches_epoch_1.append(batch)

    assert len(filter_lock_files(os.listdir(cache_dir))) == 51

    batches_epoch_2 = []
    for batch in dataloader:
        batches_epoch_2.append(batch)

    assert len(filter_lock_files(os.listdir(cache_dir))) == 51
    assert not all(torch.equal(b1, b2) for b1, b2 in zip(batches_epoch_1, batches_epoch_2))


def _simple_preprocess(_):
    for _ in range(10):
        yield torch.randint(0, 100, size=(10,), dtype=torch.int64)


def _get_simulated_s3_dataloader(cache_dir, data_dir, shuffle=False):
    dataset = EmulateS3StreamingDataset(
        input_dir=Dir(cache_dir, data_dir),
        item_loader=TokensLoader(block_size=10),
        shuffle=shuffle,
    )
    return StreamingDataLoader(dataset, batch_size=2, num_workers=2)


@pytest.mark.skipif(sys.platform == "win32", reason="Not tested on windows and MacOs")
@mock.patch.dict(os.environ, {}, clear=True)
@pytest.mark.timeout(60)
@pytest.mark.parametrize("shuffle", [True, False])
def test_dataset_resume_on_future_chunks(shuffle, tmpdir, monkeypatch):
    """Tests resuming from a chunk past the first chunk, when subsequent chunks don't have the same size."""
    s3_cache_dir = str(tmpdir / "s3cache")
    optimize_data_cache_dir = str(tmpdir / "optimize_data_cache")
    optimize_cache_dir = str(tmpdir / "optimize_cache")
    data_dir = str(tmpdir / "optimized")
    monkeypatch.setenv("DATA_OPTIMIZER_DATA_CACHE_FOLDER", optimize_data_cache_dir)
    monkeypatch.setenv("DATA_OPTIMIZER_CACHE_FOLDER", optimize_cache_dir)

    optimize(
        fn=_simple_preprocess,
        inputs=list(range(8)),
        output_dir=data_dir,
        chunk_size=190,
        num_workers=4,
        num_uploaders=1,
        item_loader=TokensLoader(block_size=10),
    )
    assert set(os.listdir(data_dir)) == {
        "chunk-0-0.bin",
        "chunk-0-1.bin",
        "chunk-1-0.bin",
        "chunk-1-1.bin",
        "chunk-2-0.bin",
        "chunk-2-1.bin",
        "chunk-3-0.bin",
        "chunk-3-1.bin",
        "index.json",
    }

    os.mkdir(s3_cache_dir)
    train_dataloader = _get_simulated_s3_dataloader(s3_cache_dir, data_dir, shuffle=shuffle)
    batches_to_fetch = 16
    batch_to_resume_from = None
    dataloader_state = None

    for i, batch in enumerate(train_dataloader):
        if i == batches_to_fetch:
            dataloader_state = train_dataloader.state_dict()
        if i == batches_to_fetch + 1:
            batch_to_resume_from = batch
            break

    shutil.rmtree(s3_cache_dir)
    os.mkdir(s3_cache_dir)
    train_dataloader = _get_simulated_s3_dataloader(s3_cache_dir, data_dir, shuffle=shuffle)
    assert dataloader_state is not None
    assert batch_to_resume_from is not None
    train_dataloader.load_state_dict(dataloader_state)
    # The next batch after resuming must match what we should have gotten next in the initial loop
    assert torch.equal(next(iter(train_dataloader)), batch_to_resume_from)


@pytest.mark.timeout(60)
@pytest.mark.skipif(sys.platform == "win32", reason="Not tested on windows and MacOs")
def test_dataset_valid_state(tmpdir, monkeypatch):
    seed_everything(42)

    index_json_content: Optional[dict[str, Any]] = None

    def mock_resolve_dataset(dir_path: str) -> Dir:
        return Dir(
            path=dir_path,
            url=os.path.join(
                "s3://dummy_bucket/projects/project_id/datasets/",
                *dir_path.split("/")[3:],
            ),
        )

    downloader = mock.MagicMock()

    def fn(remote_chunkpath: str, local_chunkpath: str):
        assert index_json_content is not None
        with open(local_chunkpath, "w") as f:
            json.dump(index_json_content, f)

    downloader.download_file = fn

    monkeypatch.setattr(resolver_module, "_resolve_datasets", mock_resolve_dataset)
    monkeypatch.setattr(dataset_utilities_module, "get_downloader", mock.MagicMock(return_value=downloader))

    data_dir = os.path.join(tmpdir, "data")
    cache_dir = os.path.join(tmpdir, "cache_dir")

    os.makedirs(data_dir)
    os.makedirs(cache_dir)

    block_size = 20
    cache = Cache(input_dir=str(data_dir), chunk_size=40, item_loader=TokensLoader(block_size))

    counter = 0
    for i in range(100):
        text_ids = torch.arange(counter, counter + 20).to(torch.int)
        cache[i] = text_ids
        counter += 20

    cache.done()
    cache.merge()

    index_json_content = load_index_file(data_dir)

    dataset = EmulateS3StreamingDataset(
        input_dir=Dir(cache_dir, data_dir),
        item_loader=TokensLoader(block_size),
        shuffle=False,
        drop_last=False,
    )
    dataloader = DataLoader(dataset, num_workers=1, batch_size=2)
    dataloader_iter = iter(dataloader)
    next(dataloader_iter)

    sleep(1)

    state_dict = dataset.state_dict(0, 1, 2)

    dataset.load_state_dict(state_dict)
    dataset.worker_env = _WorkerEnv(world_size=1, rank=0)
    dataset.cache = cache

    dataset._validate_state_dict()

    state_dict["drop_last"] = True
    dataset.load_state_dict(state_dict)
    with pytest.raises(
        ValueError,
        match="The provided `drop_last` state doesn't match the current one. Found `False` instead of `True`.",
    ):
        dataset._validate_state_dict()

    state_dict["item_loader"] = {}
    dataset.load_state_dict(state_dict)
    with pytest.raises(
        ValueError,
        match="The provided `item_loader` state doesn't match the current one."
        " Found `{'block_size': 20}` instead of `{}`.",
    ):
        dataset._validate_state_dict()

    state_dict["seed"] = 12
    dataset.load_state_dict(state_dict)
    with pytest.raises(
        ValueError,
        match="The provided `seed` state doesn't match the current one. Found `42` instead of `12`.",
    ):
        dataset._validate_state_dict()

    state_dict["input_dir_url"] = "toto"
    dataset.load_state_dict(state_dict)
    with pytest.raises(
        ValueError,
        match=f"The provided `input_dir` URL state doesn't match the current one."
        f" Found `{data_dir}` instead of `toto`.",
    ):
        dataset._validate_state_dict()

    state_dict["input_dir_path"] = "toto"
    dataset.load_state_dict(state_dict)
    with pytest.raises(
        ValueError,
        match=f"The provided `input_dir` path state doesn't match the current one."
        f" Found `{cache_dir}` instead of `toto`.",
    ):
        dataset._validate_state_dict()

    state_dict["input_dir_path"] = "/teamspace/datasets/coco"
    dataset.load_state_dict(state_dict)
    with pytest.raises(
        ValueError,
        match=f"The provided `input_dir` path state doesn't match the current one. Found `{cache_dir}` instead of ",
    ):
        dataset._validate_state_dict()

    state_dict["num_workers"] = "8"
    dataset.load_state_dict(state_dict)
    with pytest.raises(
        ValueError,
        match="The provided `num_workers` state doesn't match the current one. Found `1` instead of `8`.",
    ):
        dataset._validate_state_dict()

    state_dict["shuffle"] = True
    dataset.load_state_dict(state_dict)
    with pytest.raises(
        ValueError,
        match="The provided `shuffle` state doesn't match the current one. Found `False` instead of `True`.",
    ):
        dataset._validate_state_dict()


@pytest.mark.timeout(60)
@pytest.mark.skipif(sys.platform == "win32", reason="Not tested on windows and MacOs")
def test_dataset_valid_state_override(tmpdir, monkeypatch):
    seed_everything(42)

    index_json_content: Optional[dict[str, Any]] = None

    def mock_resolve_dataset(dir_path: str) -> Dir:
        return Dir(
            path=dir_path,
            url=os.path.join(
                "s3://dummy_bucket/projects/project_id/datasets/",
                *dir_path.split("/")[3:],
            ),
        )

    downloader = mock.MagicMock()

    def fn(remote_chunkpath: str, local_chunkpath: str):
        assert index_json_content is not None
        with open(local_chunkpath, "w") as f:
            json.dump(index_json_content, f)

    downloader.download_file = fn

    monkeypatch.setattr(resolver_module, "_resolve_datasets", mock_resolve_dataset)
    monkeypatch.setattr(dataset_utilities_module, "get_downloader", mock.MagicMock(return_value=downloader))

    data_dir = os.path.join(tmpdir, "data")
    cache_dir = os.path.join(tmpdir, "cache_dir")

    os.makedirs(data_dir)
    os.makedirs(cache_dir)

    block_size = 20
    cache = Cache(input_dir=str(data_dir), chunk_size=40, item_loader=TokensLoader(block_size))

    counter = 0
    for i in range(100):
        text_ids = torch.arange(counter, counter + 20).to(torch.int)
        cache[i] = text_ids
        counter += 20

    cache.done()
    cache.merge()

    index_json_content = load_index_file(data_dir)

    dataset = EmulateS3StreamingDataset(
        input_dir=Dir(cache_dir, data_dir),
        item_loader=TokensLoader(block_size),
        shuffle=False,
        drop_last=False,
        force_override_state_dict=True,
    )
    dataloader = DataLoader(dataset, num_workers=1, batch_size=2)
    dataloader_iter = iter(dataloader)
    next(dataloader_iter)

    sleep(1)

    state_dict = dataset.state_dict(0, 1, 2)

    dataset.load_state_dict(state_dict)
    dataset.worker_env = _WorkerEnv(world_size=1, rank=0)
    dataset.cache = cache

    dataset._validate_state_dict()

    state_dict["drop_last"] = True
    dataset.load_state_dict(state_dict)
    dataset._validate_state_dict()
    assert state_dict["drop_last"] is False, "drop_last not overridden"

    state_dict["item_loader"] = {}
    dataset.load_state_dict(state_dict)
    dataset._validate_state_dict()
    assert state_dict["item_loader"] == {"block_size": 20}, "item_loader not overridden"

    state_dict["seed"] = 12
    dataset.load_state_dict(state_dict)
    dataset._validate_state_dict()
    assert state_dict["seed"] == 42, "seed not overridden"

    state_dict["input_dir_url"] = "toto"
    dataset.load_state_dict(state_dict)
    dataset._validate_state_dict()
    assert state_dict["input_dir_url"] == data_dir, "input_dir_url not overridden"

    state_dict["input_dir_path"] = "toto"
    dataset.load_state_dict(state_dict)
    dataset._validate_state_dict()
    assert state_dict["input_dir_path"] == cache_dir, "input_dir_path not overridden"

    state_dict["num_workers"] = "8"
    dataset.load_state_dict(state_dict)
    dataset._validate_state_dict()
    assert state_dict["num_workers"] == 1, "num_workers not overridden"

    state_dict["shuffle"] = True
    dataset.load_state_dict(state_dict)
    dataset._validate_state_dict()
    assert state_dict["shuffle"] is False, "shuffle not overridden"


def test_replay_sampling():
    assert _replay_sampling(27, 8, 2) == {0: 16, 1: 11}  # {0: 8 + 8, 1: 8 + 3}
    assert _replay_sampling(27, 7, 2) == {0: 14, 1: 13}  # {0: 7 + 7, 1: 7 + 6}
    assert _replay_sampling(27, 6, 2) == {0: 15, 1: 12}  # {0: 6 + 6 + 3, 1: 6 + 6}
    assert _replay_sampling(27, 5, 2) == {0: 15, 1: 12}  # {0: 5 + 5 + 5, 1: 5 + 5 + 2}
    assert _replay_sampling(27, 4, 2) == {0: 15, 1: 12}  # {0: 4 + 4 + 4 + 3, 1: 4 + 4 + 4}
    assert _replay_sampling(27, 8, 3) == {0: 11, 1: 8, 2: 8}  # {0: 8 + 3, 1: 8, 2: 8}
    assert _replay_sampling(27, 4, 3) == {0: 11, 1: 8, 2: 8}  # {0: 4 + 4 + 3, 1: 4 + 4, 2: 4 + 4}


def test_replay_chunks_sampling():
    chunks_replica = range(10)
    intervals_replica = [(i, i, i + 5, i + 5) for i in range(0, 50, 5)]
    workers_chunks, workers_intervals = _associate_chunks_and_intervals_to_workers(
        _DistributedEnv(2, 0, 1), chunks_replica, intervals_replica
    )
    assert workers_chunks == [[0, 1, 2, 3, 4], [5, 6, 7, 8, 9]]
    assert workers_intervals == [
        [[0, 0, 5, 5], [5, 5, 10, 10], [10, 10, 15, 15], [15, 15, 20, 20], [20, 20, 25, 25]],
        [[25, 25, 30, 30], [30, 30, 35, 35], [35, 35, 40, 40], [40, 40, 45, 45], [45, 45, 50, 50]],
    ]
    workers_intervals = {i: workers_intervals[i] for i in range(len(workers_intervals))}
    assert _replay_chunks_sampling(workers_intervals, {0: 16, 1: 11}) == ({0: 3, 1: 2}, {0: 1, 1: 1})
    assert _replay_chunks_sampling(workers_intervals, {0: 14, 1: 13}) == ({0: 2, 1: 2}, {0: 4, 1: 3})
    assert _replay_chunks_sampling(workers_intervals, {0: 15, 1: 12}) == ({0: 3, 1: 2}, {0: 0, 1: 2})

    # Test that replay stops at the right chunk
    workers_intervals = {0: [(0, 0, 10, 10), (10, 10, 20, 20), (20, 20, 21, 21), (21, 21, 30, 30)]}
    indexes = {0: 15}
    # Replay should stop at chunk index 1, because 15 - 10 = 5, which fits into with chunk idx 1
    chunk_indexes, indexes = _replay_chunks_sampling(workers_intervals, indexes)
    assert chunk_indexes == {0: 1}
    assert indexes == {0: 5}


@pytest.mark.parametrize(
    "compression",
    [
        pytest.param(None),
        pytest.param("zstd", marks=pytest.mark.skipif(condition=not _ZSTD_AVAILABLE, reason="Requires: ['zstd']")),
    ],
)
def test_dataset_distributed_drop_last(tmpdir, monkeypatch, compression):
    class _DistributedEnvMock:
        def detect(cls):
            return _DistributedEnv(2, 0, 1)

    logger_mock = mock.MagicMock()

    monkeypatch.setattr(dataset_module, "_DistributedEnv", _DistributedEnvMock())
    monkeypatch.setattr(dataset_module, "logger", logger_mock)

    cache = Cache(str(tmpdir), chunk_size=10, compression=compression)
    for i in range(60):
        cache[i] = i
    cache.done()
    cache.merge()

    dataset = StreamingDataset(str(tmpdir), drop_last=None)
    assert dataset.drop_last

    dataset = StreamingDataset(str(tmpdir), drop_last=False)
    assert not dataset.drop_last

    warn_msg = logger_mock.warning._mock_mock_calls[0].args[0]
    expected_warn_msg = (
        "You're operating within a distributed environment and have disabled the `drop_last` option."
        " Please note that this configuration may lead to training interruptions"
        " if your system depends on distributed collectives."
    )
    assert expected_warn_msg == warn_msg


@pytest.mark.flaky(reruns=3)
def test_subsample_streaming_dataset_with_token_loader(tmpdir, monkeypatch):
    monkeypatch.setattr(functions, "_get_input_dir", lambda x: str(tmpdir))

    seed_everything(42)

    with open(tmpdir / "a.txt", "w") as f:
        f.write("hello")

    inputs = [(v, str(tmpdir / "a.txt")) for v in range(0, 200, 20)]

    cache_dir = os.path.join(tmpdir, "cache")
    output_dir = os.path.join(tmpdir, "target_dir")
    os.makedirs(output_dir, exist_ok=True)
    monkeypatch.setenv("DATA_OPTIMIZER_CACHE_FOLDER", cache_dir)
    monkeypatch.setenv("DATA_OPTIMIZER_DATA_CACHE_FOLDER", cache_dir)

    functions.optimize(
        optimize_fn,
        inputs,
        output_dir=str(tmpdir),
        num_workers=2,
        chunk_size=2,
        reorder_files=False,
        num_downloaders=1,
        item_loader=TokensLoader(),
    )

    assert len([f for f in os.listdir(tmpdir) if f.endswith(".bin")]) == 10

    block_size = 10
    dataset1 = StreamingDataset(input_dir=str(tmpdir), item_loader=TokensLoader(block_size), shuffle=False)
    dataset2 = StreamingDataset(
        input_dir=str(tmpdir), item_loader=TokensLoader(block_size), shuffle=False, subsample=0.4
    )

    assert len(dataset2) == int(len(dataset1) * 0.4)

    dataset3 = StreamingDataset(
        input_dir=str(tmpdir), item_loader=TokensLoader(block_size), shuffle=False, subsample=2.5
    )
    assert len(dataset3) == int(len(dataset1) * 2.5)


@pytest.mark.skipif(sys.platform == "win32", reason="Not tested on windows")
def test_dataset_with_mosaic_mds_data(tmpdir):
    from PIL import Image
    from streaming import MDSWriter
    # example taken from: https://github.com/mosaicml/streaming

    # A dictionary mapping input fields to their data types
    columns = {"image": "jpeg", "class": "int"}
    # Shard compression, if any
    compression = "zstd"
    # Save the samples as shards using MDSWriter
    with MDSWriter(out=str(tmpdir), columns=columns, compression=compression) as out:
        for i in range(10):
            sample = {
                "image": Image.fromarray(np.random.randint(0, 256, (32, 32, 3), np.uint8)),
                "class": i,
            }
            out.write(sample)

    dataset = StreamingDataset(input_dir=str(tmpdir))
    assert len(dataset) == 10
    for i in range(10):
        sample = dataset[i]
        assert sample["class"] == i

    assert [sample["class"] for sample in dataset[:]] == list(range(10))  # test slicing

    # -------------- train_test_split --------------

    train_ds, test_ds, val_ds = train_test_split(dataset, splits=[0.7, 0.2, 0.1])

    assert len(train_ds) == 7
    assert len(test_ds) == 2
    assert len(val_ds) == 1

    # -------------- subsample --------------

    dataset = StreamingDataset(input_dir=str(tmpdir), subsample=0.4)
    assert len(dataset) == 4
    assert [sample["class"] for sample in dataset[:]] == [0, 1, 2, 3]

    # -------------- and supersample ---------------

    dataset = StreamingDataset(input_dir=str(tmpdir), subsample=1.5)
    assert len(dataset) == 15
    assert [sample["class"] for sample in dataset[:]] == [x % 10 for x in range(15)]

    # -------------- works with dataloader --------------

    dataset = StreamingDataset(input_dir=str(tmpdir))
    dataloader = DataLoader(dataset, batch_size=4, drop_last=True)
    i = 0
    for batch in dataloader:
        assert len(batch["class"]) == 4
        assert len(batch["image"]) == 4
        assert list(batch["class"]) == [4 * i, 4 * i + 1, 4 * i + 2, 4 * i + 3]
        i += 1

    dataloader = DataLoader(dataset, batch_size=4, drop_last=False)
    i = 0
    for batch in dataloader:
        if i == 2:
            # last batch is smaller than batch_size
            assert len(batch["class"]) == 2
            assert len(batch["image"]) == 2
            assert list(batch["class"]) == [4 * i, 4 * i + 1]
            break
        assert len(batch["class"]) == 4
        assert len(batch["image"]) == 4
        assert list(batch["class"]) == [4 * i, 4 * i + 1, 4 * i + 2, 4 * i + 3]
        i += 1


@pytest.mark.parametrize("shuffle", [True, False])
def test_is_last_index_for_chunked_index_with_dataset(tmpdir, shuffle):
    # Create a dataset with 50 items, 10 items per chunk
    cache = Cache(str(tmpdir), chunk_size=10)
    for i in range(50):
        cache[i] = i
    cache.done()
    cache.merge()

    # List to store all ChunkedIndex objects passed to BinaryReader.read
    chunked_indexes = []

    # Patch the BinaryReader.read method to track the indices
    original_read = BinaryReader.read

    # Create a mock function that will capture the indices but still call the original
    def mock_read(self, index):
        chunked_indexes.append(index)
        return original_read(self, index)  # Call the original read method

    # Patch the read method directly in the BinaryReader class
    with patch("litdata.streaming.reader.BinaryReader.read", mock_read):
        dataset = StreamingDataset(str(tmpdir), shuffle=shuffle)
        assert len(dataset) == 50

        # Iterate through the dataset to trigger BinaryReader.read
        for _ in dataset:
            pass

    # Assertions
    # Ensure BinaryReader.read was called 50 times (once for each item)
    assert len(chunked_indexes) == 50, "Expected 50 calls to BinaryReader.read"

    # first chunked index has the chunk_indexes from dataset worker
    worker_chunks = chunked_indexes[0].chunk_indexes
    assert worker_chunks == dataset.worker_chunks, "Expected chunk_indexes to match dataset.worker_chunks"

    # Verify that exactly one index has is_last_index=True
    indexes = [idx for idx in chunked_indexes if idx.is_last_index]
    assert len(indexes) == 1, "Expected exactly one index with is_last_index=True"
    assert indexes[0].is_last_index, "Expected is_last_index=True for the last item"
    assert indexes[0].chunk_index == worker_chunks[-1], "Expected to match the last chunk"


@pytest.mark.parametrize("local", [True, False])
@pytest.mark.parametrize("shuffle", [True, False])
def test_dataset_as_iterator_and_non_iterator(tmpdir, local, shuffle):
    """Test that _chunks_queued_for_download flag is correctly set and reset in reader.

    This test verifies that:
    1. When iterating, _chunks_queued_for_download is enabled during iteration but reset when done
    2. When accessing by index, _chunks_queued_for_download is never enabled
    """
    # Create directories
    cache_dir = os.path.join(tmpdir, "cache_dir")
    data_dir = os.path.join(tmpdir, "data_dir")
    os.makedirs(cache_dir)
    os.makedirs(data_dir)

    # Create a dataset with 50 items, 10 items per chunk
    cache = Cache(str(data_dir), chunk_size=10)
    for i in range(50):
        cache[i] = i
    cache.done()
    cache.merge()

    # Create dataset with appropriate configuration
    input_dir = f"local:{data_dir}" if local else str(data_dir)
    dataset = StreamingDataset(input_dir, cache_dir=str(cache_dir) if local else None, shuffle=shuffle)
    dataset_length = len(dataset)
    assert dataset_length == 50

    # ACT & ASSERT - Test iterator mode
    for i, data in enumerate(dataset):
        assert data is not None
        if local and i < dataset_length - 1:
            # In iterator mode with local or remote data, _chunks_queued_for_download should be enabled
            assert dataset.cache._reader._chunks_queued_for_download is True, (
                "_chunks_queued_for_download should be enabled during iteration"
            )
        else:
            assert dataset.cache._reader._chunks_queued_for_download is False, (
                "_chunks_queued_for_download should be disabled when used as local dir without `local:` prefix"
                " or when iteration is done"
            )
    # After iteration, _chunks_queued_for_download should be reset
    assert dataset.cache._reader._chunks_queued_for_download is False

    # ACT & ASSERT - Test indexed access mode
    for i in range(dataset_length):
        data = dataset[i]
        assert data is not None
        # In indexed access mode, _chunks_queued_for_download should never be enabled
        assert dataset.cache._reader._chunks_queued_for_download is False

    assert dataset.cache._reader._chunks_queued_for_download is False


@pytest.mark.skipif(sys.platform == "win32", reason="Not tested on windows")
@pytest.mark.parametrize("shuffle", [True, False])
def test_cache_get_clear_after_dataset_stream(tmpdir, shuffle):
    """Test that the cache directory is cleaned up after streaming through the dataset.

    This test verifies that:
    1. When streaming through a dataset with a limited cache size,
       all temporary chunk files are properly removed after completion
    2. This behavior is consistent regardless of shuffle settings
    """
    # ARRANGE
    # Create directories for cache and data
    cache_dir = os.path.join(tmpdir, "cache_dir")
    data_dir = os.path.join(tmpdir, "data_dir")
    os.makedirs(cache_dir)
    os.makedirs(data_dir)

    # Create a dataset with 500 items, 100 items per chunk
    cache = Cache(str(data_dir), chunk_size=100)
    for i in range(500):
        cache[i] = i
    cache.done()
    cache.merge()

    # Configure input directory based on local parameter
    input_dir = f"local:{data_dir}"

    # Create dataset with appropriate configuration and limited cache size
    dataset = StreamingDataset(input_dir, cache_dir=str(cache_dir), shuffle=shuffle, max_cache_size=2000)
    dataset_length = len(dataset)
    assert dataset_length == 500

    # ACT
    # Stream through the entire dataset to trigger caching and cleanup
    for data in dataset:
        assert data is not None

    # ASSERT
    # Verify that the cache directory is empty after streaming is complete
    cache_contents = os.listdir(dataset.cache.cache_dir)
    chunks = [f for f in cache_contents if ".bin" in f]

    assert len(chunks) == 0, (
        f"All of the chunks should have been cleared from the cache directory after streaming."
        f"Found {len(chunks)} chunk files: {chunks}"
    )


@pytest.mark.parametrize("shuffle", [True, False])
def test_dataset_transform(tmpdir, shuffle):
    """Test if the dataset transform is applied correctly."""
    # Create a simple dataset
    # Create directories for cache and data
    cache_dir = os.path.join(tmpdir, "cache_dir")
    data_dir = os.path.join(tmpdir, "data_dir")
    os.makedirs(cache_dir)
    os.makedirs(data_dir)

    # Create a dataset with 100 items, 20 items per chunk
    cache = Cache(str(data_dir), chunk_size=20)
    for i in range(100):
        cache[i] = i
    cache.done()
    cache.merge()

    # Define a simple transform function
    def transform_fn(x, *args, **kwargs):
        """A simple transform function that doubles the input."""
        return x * 2

    dataset = StreamingDataset(data_dir, cache_dir=str(cache_dir), shuffle=shuffle, transform=transform_fn)
    dataset_length = len(dataset)
    assert dataset_length == 100

    # ACT
    # Stream through the entire dataset and store the results
    complete_data = []
    for data in dataset:
        assert data is not None
        complete_data.append(data)

    if shuffle:
        complete_data.sort()

    # ASSERT
    # Verify that the transform is applied correctly
    for i, item in enumerate(complete_data):
        assert item == i * 2, f"Expected {i * 2}, got {item}"


@pytest.mark.parametrize("shuffle", [True, False])
def test_dataset_multiple_transform(tmpdir, shuffle):
    """Test if the dataset transform is applied correctly."""
    # Create a simple dataset
    # Create directories for cache and data
    cache_dir = os.path.join(tmpdir, "cache_dir")
    data_dir = os.path.join(tmpdir, "data_dir")
    os.makedirs(cache_dir)
    os.makedirs(data_dir)

    # Create a dataset with 100 items, 20 items per chunk
    cache = Cache(str(data_dir), chunk_size=20)
    for i in range(100):
        cache[i] = i
    cache.done()
    cache.merge()

    # Define two simple transform function
<<<<<<< HEAD
    def transform_fn_1(x, *args, **kwargs):
        """A simple transform function that doubles the input."""
        return x * 2

    def transform_fn_2(x, *args, **kwargs):
        """A simple transform function that adds one to the input."""
        extra_num = kwargs.get("extra_num", 0)
=======
    def transform_fn_1(x):
        """A simple transform function that doubles the input."""
        return x * 2

    def transform_fn_2(x, extra_num):
        """A simple transform function that adds one to the input."""
>>>>>>> fc59c8ad
        return x + extra_num

    dataset = StreamingDataset(
        data_dir,
        cache_dir=str(cache_dir),
        shuffle=shuffle,
<<<<<<< HEAD
        transform=[transform_fn_1, transform_fn_2],
        transform_kwargs={"extra_num": 100},
=======
        transform=[transform_fn_1, partial(transform_fn_2, extra_num=100)],
>>>>>>> fc59c8ad
    )
    dataset_length = len(dataset)
    assert dataset_length == 100

    # ACT
    # Stream through the entire dataset and store the results
    complete_data = []
    for data in dataset:
        assert data is not None
        complete_data.append(data)

    if shuffle:
        complete_data.sort()

    # ASSERT
    # Verify that the transform is applied correctly
    for i, item in enumerate(complete_data):
        assert item == i * 2 + 100, f"Expected {i * 2 + 100}, got {item}"


@pytest.mark.parametrize("shuffle", [True, False])
def test_dataset_transform_inheritance(tmpdir, shuffle):
    """Test if the dataset transform is applied correctly."""
    # Create a simple dataset
    # Create directories for cache and data
    cache_dir = os.path.join(tmpdir, "cache_dir")
    data_dir = os.path.join(tmpdir, "data_dir")
    os.makedirs(cache_dir)
    os.makedirs(data_dir)

    # Create a dataset with 100 items, 20 items per chunk
    cache = Cache(str(data_dir), chunk_size=20)
    for i in range(100):
        cache[i] = i
    cache.done()
    cache.merge()

    class StreamingDatasetWithTransform(StreamingDataset):
        """A custom dataset class that inherits from StreamingDataset and applies a transform."""

        def __init__(self, *args, **kwargs):
            super().__init__(*args, **kwargs)

        # Define a simple transform function
        def transform(self, x, *args, **kwargs):
            """A simple transform function that doubles the input."""
            return x * 2

    dataset = StreamingDatasetWithTransform(data_dir, cache_dir=str(cache_dir), shuffle=shuffle)
    dataset_length = len(dataset)
    assert dataset_length == 100

    # ACT
    # Stream through the entire dataset and store the results
    complete_data = []
    for data in dataset:
        assert data is not None
        complete_data.append(data)

    if shuffle:
        complete_data.sort()

    # ASSERT
    # Verify that the transform is applied correctly
    for i, item in enumerate(complete_data):
        assert item == i * 2, f"Expected {i * 2}, got {item}"<|MERGE_RESOLUTION|>--- conflicted
+++ resolved
@@ -1714,34 +1714,19 @@
     cache.merge()
 
     # Define two simple transform function
-<<<<<<< HEAD
-    def transform_fn_1(x, *args, **kwargs):
-        """A simple transform function that doubles the input."""
-        return x * 2
-
-    def transform_fn_2(x, *args, **kwargs):
-        """A simple transform function that adds one to the input."""
-        extra_num = kwargs.get("extra_num", 0)
-=======
     def transform_fn_1(x):
         """A simple transform function that doubles the input."""
         return x * 2
 
     def transform_fn_2(x, extra_num):
         """A simple transform function that adds one to the input."""
->>>>>>> fc59c8ad
         return x + extra_num
 
     dataset = StreamingDataset(
         data_dir,
         cache_dir=str(cache_dir),
         shuffle=shuffle,
-<<<<<<< HEAD
-        transform=[transform_fn_1, transform_fn_2],
-        transform_kwargs={"extra_num": 100},
-=======
         transform=[transform_fn_1, partial(transform_fn_2, extra_num=100)],
->>>>>>> fc59c8ad
     )
     dataset_length = len(dataset)
     assert dataset_length == 100
