--- conflicted
+++ resolved
@@ -49,8 +49,6 @@
 
     assert all(len(split_datasets[i]) == int(300 * split) for i, split in enumerate(_split_fraction))
 
-<<<<<<< HEAD
-=======
     # ------------- splits with 0 fraction of samples -------------
 
     _split_fraction = [0.0, 0.0, 1.0]
@@ -65,13 +63,8 @@
 
     assert len(_sub_sampled_streaming_dataset) == 50  # 1000 * 0.05
 
->>>>>>> a8f33df2
     _split_fraction = [0.01, 0.01, 0.98]
 
     split_datasets = train_test_split(_sub_sampled_streaming_dataset, _split_fraction)
 
-<<<<<<< HEAD
-    assert all(len(split_datasets[i]) == int(300 * split) for i, split in enumerate(_split_fraction))
-=======
-    assert all(len(split_datasets[i]) == int(50 * split) for i, split in enumerate(_split_fraction))
->>>>>>> a8f33df2
+    assert all(len(split_datasets[i]) == int(50 * split) for i, split in enumerate(_split_fraction))