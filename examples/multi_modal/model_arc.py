--- conflicted
+++ resolved
@@ -70,15 +70,9 @@
         self.dropout = nn.Dropout(self.hyperparameters["dropout"])
 
     def get_bert_model(self):
-<<<<<<< HEAD
-        """Load the pre-trained bert model weigths.
+        """Load the pre-trained bert model weights.
 
         Returns: model.
-=======
-        """
-        Load the pre trained bert model weights
-        Returns: model
->>>>>>> 8eb516a3
         """
         model = BertModel.from_pretrained("bert-base-cased")
         return BertClassifier(model)
@@ -93,19 +87,11 @@
         validation.
 
         Args:
-<<<<<<< HEAD
-        ----
-            x: Tensor with id tokesn
+            x: Tensor with id token
             y: Tensor with attention tokens.
-            z: Tensor with iamge.
-=======
-            x (torch.Tensor): Tensor with id token
-            y (torch.Tensor): Tensor with attention tokens.
-            z (torch.Tensor): Tensor with image.
->>>>>>> 8eb516a3
+            z: Tensor with image.
 
         Returns:
-        -------
             torch.Tensor: The output tensor representing the computational graph.
 
         """
