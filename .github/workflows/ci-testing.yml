name: CI Testing

# see: https://help.github.com/en/actions/reference/events-that-trigger-workflows
on: # Trigger the workflow on push or pull request, but only for the main branch
  push:
    branches: [main]
  pull_request:
    branches: [main]
    types: [opened, reopened, ready_for_review, synchronize]

defaults:
  run:
    shell: bash

jobs:
  pytester:
    runs-on: ${{ matrix.os }}
    strategy:
      fail-fast: false
      matrix:
        os: ["ubuntu-22.04", "macos-14", "windows-2022"]
        python-version: ["3.9", "3.10", "3.11", "3.12", "3.13"]
        exclude:
          - { os: "windows-2022", python-version: "3.13" }
          - { os: "macos-14", python-version: "3.12" }
          - { os: "macos-14", python-version: "3.13" }

    # Timeout: https://stackoverflow.com/a/59076067/4521646
    timeout-minutes: 60
    env:
      UV_TORCH_BACKEND: "cpu"

    steps:
      - uses: actions/checkout@v4
      - name: Install uv and setup python ${{ matrix.python-version }}
        uses: astral-sh/setup-uv@v6
        with:
          activate-environment: true
          python-version: ${{ matrix.python-version }}
          enable-cache: true

      - name: Install package & dependencies
        run: |
<<<<<<< HEAD
          pip --version
          pip install -U --force-reinstall --no-cache-dir lightning-sdk
          pip install -e ".[extras]" -r requirements/test.txt -U -q --find-links $TORCH_URL
          pip list
=======
          uv pip install -U lightning-sdk
          uv pip install -e ".[extras]" -r requirements/test.txt -U -q
          uv pip list
>>>>>>> 5a57d85a

      - name: Tests
        working-directory: tests
        run: |
          PYVER="${{ matrix.python-version }}"
          if [ "$RUNNER_OS" = "Windows" ] && [ "$PYVER" != "3.12" ]; then
            pytest . -v --cov=litdata --durations=100
          else
            pytest . -v --cov=litdata --durations=100 -n auto --dist=loadfile --reruns=2
          fi

      - name: Statistics
        continue-on-error: true
        run: |
          coverage report
          coverage xml

      - name: Upload coverage to Codecov
        uses: codecov/codecov-action@v5
        with:
          token: ${{ secrets.CODECOV_TOKEN }}
          file: ./coverage.xml
          flags: unittests,${{ matrix.os }},${{ matrix.python-version }}
          env_vars: OS,PYTHON
          name: codecov-umbrella
          fail_ci_if_error: false

  testing-guardian:
    runs-on: ubuntu-latest
    needs: pytester
    if: always()
    steps:
      - run: echo "${{ needs.pytester.result }}"
      - name: failing...
        if: needs.pytester.result == 'failure'
        run: exit 1
      - name: cancelled or skipped...
        if: contains(fromJSON('["cancelled", "skipped"]'), needs.pytester.result)
        timeout-minutes: 1
        run: sleep 90<|MERGE_RESOLUTION|>--- conflicted
+++ resolved
@@ -41,16 +41,9 @@
 
       - name: Install package & dependencies
         run: |
-<<<<<<< HEAD
-          pip --version
-          pip install -U --force-reinstall --no-cache-dir lightning-sdk
-          pip install -e ".[extras]" -r requirements/test.txt -U -q --find-links $TORCH_URL
-          pip list
-=======
           uv pip install -U lightning-sdk
           uv pip install -e ".[extras]" -r requirements/test.txt -U -q
           uv pip list
->>>>>>> 5a57d85a
 
       - name: Tests
         working-directory: tests
