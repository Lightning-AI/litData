name: CI testing

# see: https://help.github.com/en/actions/reference/events-that-trigger-workflows
on: # Trigger the workflow on push or pull request, but only for the main branch
  push:
    branches: [main]
  pull_request:
    branches: [main]
    types: [opened, reopened, ready_for_review, synchronize]

defaults:
  run:
    shell: bash

jobs:
  pytester:
    runs-on: ${{ matrix.os }}
    strategy:
      fail-fast: false
      matrix:
        os: ["ubuntu-22.04", "macos-14", "windows-2022"]
        python-version: ["3.9", "3.10", "3.11", "3.12", "3.13"]
        exclude:
          - { os: "windows-2022", python-version: "3.13" }
          - { os: "macos-14", python-version: "3.12" }
          - { os: "macos-14", python-version: "3.13" }

    # Timeout: https://stackoverflow.com/a/59076067/4521646
    timeout-minutes: 60
    env:
      TORCH_URL: "https://download.pytorch.org/whl/cpu/torch_stable.html"

    steps:
      - uses: actions/checkout@v4
      - name: Set up Python ${{ matrix.python-version }}
        uses: actions/setup-python@v5
        with:
          python-version: ${{ matrix.python-version }}
          cache: "pip"

      - name: Install package & dependencies
        run: |
          pip --version
          pip install -U lightning-sdk
          pip install -e ".[extras]" -r requirements/test.txt -U -q --find-links $TORCH_URL
          pip list

      - name: Tests
<<<<<<< HEAD
        run: |
          coverage run --source litdata -m pytest tests -v --durations=100 -n auto
=======
        working-directory: tests
        run: pytest . -v --cov=litdata --durations=100
>>>>>>> e0c6ffe9

      - name: Statistics
        continue-on-error: true
        run: |
          coverage report
          coverage xml

      - name: Upload coverage to Codecov
        uses: codecov/codecov-action@v5
        with:
          token: ${{ secrets.CODECOV_TOKEN }}
          file: ./coverage.xml
          flags: unittests,${{ matrix.os }},${{ matrix.python-version }}
          env_vars: OS,PYTHON
          name: codecov-umbrella
          fail_ci_if_error: false

  testing-guardian:
    runs-on: ubuntu-latest
    needs: pytester
    if: always()
    steps:
      - run: echo "${{ needs.pytester.result }}"
      - name: failing...
        if: needs.pytester.result == 'failure'
        run: exit 1
      - name: cancelled or skipped...
        if: contains(fromJSON('["cancelled", "skipped"]'), needs.pytester.result)
        timeout-minutes: 1
        run: sleep 90<|MERGE_RESOLUTION|>--- conflicted
+++ resolved
@@ -46,13 +46,8 @@
           pip list
 
       - name: Tests
-<<<<<<< HEAD
-        run: |
-          coverage run --source litdata -m pytest tests -v --durations=100 -n auto
-=======
         working-directory: tests
-        run: pytest . -v --cov=litdata --durations=100
->>>>>>> e0c6ffe9
+        run: pytest . -v --cov=litdata --durations=100 -n auto
 
       - name: Statistics
         continue-on-error: true
